--- conflicted
+++ resolved
@@ -1,10 +1,7 @@
 .git*
-.travis.yml
-<<<<<<< HEAD
-=======
 .idea
->>>>>>> 77d6aadd
 build
 example/
 test/
+.travis.yml
 Gruntfile.js