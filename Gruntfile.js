--- conflicted
+++ resolved
@@ -153,7 +153,6 @@
      *
      * @param {!string} folder The path to the current api-doc file.
      */
-<<<<<<< HEAD
 //    function getDocNavIds(folder){
 //        var nav = grunt.file.read(folder.filepath);//'.tmp/docs/lib/baboon.js.html');
 //        var matches = nav.match(/<h2 id="([^"]*?)".*?>(.+?)<\/h2>/gi);
@@ -199,52 +198,6 @@
 //    });
 //    grunt.registerTask('doc', ['clean:dox', 'dox','getDocNav', 'copy:dox']);
     grunt.registerTask('doc', ['clean:dox', 'dox']);
-=======
-    function getDocNavIds(folder) {
-        var nav = grunt.file.read(folder.filepath);//'.tmp/docs/lib/baboon.js.html');
-        var matches = nav.match(/<h2 id="([^"]*?)".*?>(.+?)<\/h2>/gi);
-        var file = folder.filename.replace('.js.html', '');
-        var sub = '';
-        if (folder.subdir) {
-            sub = folder.subdir + '/';
-        }
-        var results = { title: 'lib/' + sub + '' + file + '.js', link: sub + '' + file, vis: false, children: [] };
-
-        for (var i in matches) {
-            var parts = matches[i].split('"');
-            var sublink = { title: parts[1], link: sub + '' + file + '#' + parts[1] };
-            results.children.push(sublink);
-        }
-        return results;
-    }
-
-    grunt.registerTask('getDocNav', function () {
-
-        var docRootPath = '.tmp/docs/lib/';
-        var rootFolder = [];
-        var subFolder = [];
-        var navObj = [];
-        grunt.file.recurse(docRootPath, function (abspath, rootdir, subdir, filename) {
-            if (subdir) {
-                var objR = {filepath: abspath, filename: filename, subdir: subdir};
-                subFolder.push(objR);
-            } else {
-                var objS = {filepath: abspath, filename: filename};
-                rootFolder.push(objS);
-            }
-        });
-
-        for (var j = 0; j < rootFolder.length; j++) {
-            navObj.push(getDocNavIds(rootFolder[j]));
-        }
-        for (var k = 0; k < subFolder.length; k++) {
-            navObj.push(getDocNavIds(subFolder[k]));
-        }
-
-        grunt.file.write('.tmp/docs/docNavigation.js', 'var apiNav = ' + JSON.stringify(navObj) + ';');
-    });
-    grunt.registerTask('doc', ['clean:dox', 'dox','getDocNav', 'copy:dox']);
->>>>>>> 448d08b6
     grunt.registerTask('lint', ['jshint:test']);
     grunt.registerTask('test', ['git:commitHook', 'clean:jasmine', 'jshint:test', 'jasmine_node:test']);
     grunt.registerTask('cover', ['clean:coverage', 'jshint:test', 'bgShell:coverage', 'open:coverage']);
