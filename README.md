# baboon [![Build Status](https://travis-ci.org/litixsoft/baboon.png?branch=master)](https://travis-ci.org/litixsoft/baboon)

Baboon Web Toolkit, modular fullstack web application framework for single-page realtime apps.

....is still under development

## Getting Started
Install with: `npm install baboon`

```javascript
var baboon = require('../lib/baboon')(__dirname),
    app = baboon.express.app,
    middleware = baboon.middleware,
    server = baboon.server,
    httpRoutes = require('./routes/http');

app.get('/', function(req, res) {
    res.render('index');
};

<<<<<<< HEAD
bb.startServer();
``` 
=======
server.start();
```
>>>>>>> 74efd884

## Documentation
_(Coming soon)_

## Examples
_(Coming soon)_

## Contributing
In lieu of a formal styleguide, take care to maintain the existing coding style. Add unit tests for any new or changed functionality. Lint and test your code using [grunt](http://gruntjs.com/).

## Release History
_(Nothing yet)_

## License
Copyright (C) 2013 Litixsoft GmbH <info@litixsoft.de>
Licensed under the MIT license.

Permission is hereby granted, free of charge, to any person obtaining a copy
of this software and associated documentation files (the "Software"), to deal
in the Software without restriction, including without limitation the rights
to use, copy, modify, merge, publish, distribute, sublicense, and/or sell
copies of the Software, and to permit persons to whom the Software is
furnished to do so, subject to the following conditions:

The above copyright notice and this permission notice shall be included in
all copies or substantial portions of the Software.

THE SOFTWARE IS PROVIDED "AS IS", WITHOUT WARRANTY OF ANY KIND, EXPRESS OR
IMPLIED, INCLUDING BUT NOT LIMITED TO THE WARRANTIES OF MERCHANTABILITY,
FITNESS FOR A PARTICULAR PURPOSE AND NONINFRINGEMENT. IN NO EVENT SHALL THE
AUTHORS OR COPYRIGHT HOLDERS BE LIABLE FOR ANY CLAIM, DAMAGES OR OTHER
LIABILITY, WHETHER IN AN ACTION OF CONTRACT, TORT OR OTHERWISE, ARISING FROM,
OUT OF OR IN CONNECTION WITH THE SOFTWARE OR THE USE OR OTHER DEALINGS IN
THE SOFTWARE.<|MERGE_RESOLUTION|>--- conflicted
+++ resolved
@@ -1,4 +1,4 @@
-# baboon [![Build Status](https://travis-ci.org/litixsoft/baboon.png?branch=master)](https://travis-ci.org/litixsoft/baboon)
+# baboon
 
 Baboon Web Toolkit, modular fullstack web application framework for single-page realtime apps.
 
@@ -18,13 +18,8 @@
     res.render('index');
 };
 
-<<<<<<< HEAD
 bb.startServer();
-``` 
-=======
-server.start();
 ```
->>>>>>> 74efd884
 
 ## Documentation
 _(Coming soon)_
