--- conflicted
+++ resolved
@@ -237,14 +237,9 @@
         'clean:dist',
         'copy',
         'concat',
-<<<<<<< HEAD
-=======
         'livereload-start',
         'express-server',
->>>>>>> 0bc53a9a
         'replace:livereload',
-        'livereload-start',
-        'express-server',        
         'open:server',
         'regarde'
     ]);
