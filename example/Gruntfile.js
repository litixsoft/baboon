--- conflicted
+++ resolved
@@ -283,7 +283,6 @@
              * The includes for all applications. The optional includes from app.conf.json are added by baboon-build.
              * This Includes Angular needed for injection. Use here the correct module name.
              */
-<<<<<<< HEAD
             includes: {
                 concat: [
                     'ui.utils',
@@ -302,31 +301,11 @@
                     'lx.modal',
                     'lx.nav',
                     'lx.session',
+                    'lx.transport',
                     'lx.socket',
                     'ui.if'
                 ]
             },
-=======
-            includes: [
-                'ui.utils',
-                'pascalprecht.translate',
-                'lib.common.templates',
-                'common.templates',
-                'lib.optional.templates',
-                'optional.templates',
-                'app.templates',
-                'lx.alert',
-                'lx.auth',
-                'lx.float',
-                'lx.integer',
-                'lx.modal',
-                'lx.nav',
-                'lx.session',
-                'lx.transport',
-                'lx.socket',
-                'ui.if'
-            ],
->>>>>>> cd43ec44
 
             /**
              * Less configuration skeleton. Baboon-build to insert the application less files.
