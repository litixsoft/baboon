--- conflicted
+++ resolved
@@ -104,29 +104,6 @@
                     // lib release
                     'build/dist/js/lib.min.js': [
                         'vendor/angular/angular.min.js',
-<<<<<<< HEAD
-                        'vendor/bootstrap/js/bootstrap.min.js',
-//                        'vendor/angular-ui-bootstrap/ui-bootstrap-0.2.0.min.js', //überflüssig
-                        'vendor/angular-ui-bootstrap/ui-bootstrap-tpls-0.2.0.min.js',
-
-                        'vendor/angular-ui/js/angular-ui.min.js',
-                        'vendor/angular-strap/angular-strap.js',
-
-
-                        'vendor/kendo-ui/kendo.all.min.js',
-                        'vendor/underscore/underscore-min.js',
-                        'vendor/angular-kendo/angular-kendo.js',
-
-                        'vendor/bootstrap/js/datepicker/bootstrap-datepicker.js',
-                        'vendor/bootstrap/js/timepicker/bootstrap-timepicker.js',
-
-                        'vendor/jquery-ui/jquery-ui-fullcalendar/fullcalendar.min.js',
-                        'vendor/jquery-ui/jquery-ui-fullcalendar/gcal.js',
-                        'vendor/select2/select2.min.js',
-
-                        'vendor/angular-ui-ng-grid/ng-grid.js'
-
-=======
                         'vendor/angular-ui-bootstrap/ui-bootstrap-tpls-0.3.0.min.js'
                     ],
                     // libs debug
@@ -138,7 +115,6 @@
                     'build/dist/css/lib.min.css': [
                         'vendor/bootstrap/css/bootstrap.min.css',
                         'vendor/bootstrap/css/bootstrap-responsive.min.css'
->>>>>>> 53a6f0bb
                     ]
                 }
             },
