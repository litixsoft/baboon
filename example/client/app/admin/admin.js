--- conflicted
+++ resolved
@@ -6,25 +6,17 @@
         'common.nav',
         'pascalprecht.translate'
     ])
-<<<<<<< HEAD
-    .config(function ($routeProvider, $locationProvider, navigationProvider) {
-=======
-    .config(function ($routeProvider, $locationProvider, $translateProvider) {
->>>>>>> c83566c2
+    .config(function ($routeProvider, $locationProvider, $translateProvider, navigationProvider) {
         $routeProvider
             .when('/admin', {
                 templateUrl: 'app/admin/admin.html',
-                controller: 'AdminCtrl',
-                app: 'admin'
+                controller: 'AdminCtrl'
             })
             .otherwise({
                 redirectTo: '/'
             });
 
         $locationProvider.html5Mode(true);
-<<<<<<< HEAD
-        navigationProvider.setCurrentApp('admin');
-=======
 
         $translateProvider.useStaticFilesLoader({
             prefix: '/locale/admin/locale/locale-',
@@ -33,7 +25,7 @@
 
         $translateProvider.preferredLanguage('de-de');
         $translateProvider.fallbackLanguage('de-de');
->>>>>>> c83566c2
+        navigationProvider.setCurrentApp('admin');
     })
     .controller('AdminCtrl', function ($scope, $http) {
         $http.get('/api/awesomeThings').success(function(awesomeThings) {
