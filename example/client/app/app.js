--- conflicted
+++ resolved
@@ -1,8 +1,4 @@
 /*global angular*/
-<<<<<<< HEAD
-angular.module('app', ['templates-app', 'templates-common','ui.utils','ui.bootstrap','ui.codemirror','ui.date','ui.select2','ui.calendar', 'lx.directives', 'app.services',
-        'ui_examples', 'blog', 'enterprise', 'home'])
-=======
 angular.module('app', [
         'templates-app',
         'ui.bootstrap',
@@ -12,7 +8,6 @@
         'enterprise',
         'home'
     ])
->>>>>>> eb7017b3
     .config(function ($routeProvider, $locationProvider) {
         $locationProvider.html5Mode(true);
         $routeProvider.otherwise({redirectTo: '/'});
