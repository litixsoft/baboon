<<<<<<< HEAD
angular.module('app', ['app.services', 'templates-main','$strap.directives', 'ui.bootstrap', 'enterprise', 'blog', 'uiexamples', 'ui', 'ngGrid','kendo'])
    .config(function ($routeProvider, $locationProvider) {
        $locationProvider.html5Mode(true);
        $routeProvider.otherwise({redirectTo: '/'});
    })
    .value('$strap.config', {
        datepicker: {
            format: 'M d, yyyy'
        }
=======
angular.module('app', ['templates-main', 'ui.bootstrap', 'app.services', 'blog', 'enterprise', 'home'])
    .config(function ($routeProvider, $locationProvider) {
        $locationProvider.html5Mode(true);
        $routeProvider.otherwise({redirectTo: '/'});
>>>>>>> 53a6f0bb
    });<|MERGE_RESOLUTION|>--- conflicted
+++ resolved
@@ -1,17 +1,5 @@
-<<<<<<< HEAD
-angular.module('app', ['app.services', 'templates-main','$strap.directives', 'ui.bootstrap', 'enterprise', 'blog', 'uiexamples', 'ui', 'ngGrid','kendo'])
-    .config(function ($routeProvider, $locationProvider) {
-        $locationProvider.html5Mode(true);
-        $routeProvider.otherwise({redirectTo: '/'});
-    })
-    .value('$strap.config', {
-        datepicker: {
-            format: 'M d, yyyy'
-        }
-=======
 angular.module('app', ['templates-main', 'ui.bootstrap', 'app.services', 'blog', 'enterprise', 'home'])
     .config(function ($routeProvider, $locationProvider) {
         $locationProvider.html5Mode(true);
         $routeProvider.otherwise({redirectTo: '/'});
->>>>>>> 53a6f0bb
     });