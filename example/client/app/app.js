--- conflicted
+++ resolved
@@ -6,11 +6,8 @@
         'blog',
         'enterprise',
         'home',
-<<<<<<< HEAD
+        'cache',
         'login'
-=======
-        'cache'
->>>>>>> 23a822f0
     ])
     .config(function ($routeProvider, $locationProvider) {
         $locationProvider.html5Mode(true);
