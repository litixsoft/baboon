--- conflicted
+++ resolved
@@ -36,656 +36,4 @@
             <button class="btn btn-warning cancel" ng-click="close()">Cancel</button>
         </div>
     </div>
-<<<<<<< HEAD
 </div>
-=======
-</div>
-
-
-
-<hr>
-<!-- ------------- -->
-<!--*  Accordion  *-->
-<!-- ------------- -->
-<h1 ng-init="AccordionIsCollapsed = true" ng-click="AccordionIsCollapsed = !AccordionIsCollapsed" style="text-align:center;cursor:pointer;">Accordion</h1>
-<div collapse="AccordionIsCollapsed" >
-    <div style="display:table;width:100%;">
-        <div style="display:table-row;">
-            <div style="display:table-cell;width:33%;" class="alert alert-success">
-                <h3>UI Bootstrap - Accordion</h3>
-
-                <!-- Example Begin-->
-                <div ng-controller="AccordionDemoCtrl" style="background:#f9f9f9;padding:10px">
-                    <label class="checkbox">
-                        <input type="checkbox" ng-model="oneAtATime">
-                        Open only one at a time
-                    </label>
-                    <accordion close-others="oneAtATime">
-                        <accordion-group heading="Static Header">
-                            This content is straight in the template.
-                        </accordion-group>
-                        <accordion-group heading="{{group.title}}" ng-repeat="group in groups">
-                            {{group.content}}
-                        </accordion-group>
-                        <accordion-group heading="Dynamic Body Content">
-                            <p>The body of the accordion group grows to fit the contents</p>
-                            <button class="btn btn-small" ng-click="addItem()">Add Item</button>
-                            <div ng-repeat="item in items">{{item}}</div>
-                        </accordion-group>
-                    </accordion>
-                </div>
-                <!-- Example End-->
-
-            </div>
-            <div style="display:table-cell;width:0.5%"></div>
-            <div style="display:table-cell;width:33%;" class="alert alert-danger">
-                <h3>AngularUI - Accordion</h3>
-                <p>Gibts leider noch nicht</p>
-            </div>
-            <div style="display:table-cell;width:0.5%"></div>
-            <div style="display:table-cell;width:33%;" class="alert alert-danger">
-                <h3>AngularStrap - Accordion</h3>
-                <p>Gibts leider noch nicht</p>
-            </div>
-        </div>
-    </div>
-</div>
-
-<hr>
-<!-- ------------- -->
-<!--*  Alerts     *-->
-<!-- ------------- -->
-<h1 ng-init="AlertsIsCollapsed = true" ng-click="AlertsIsCollapsed = !AlertsIsCollapsed" style="text-align:center;cursor:pointer;">Alerts</h1>
-<div collapse="AlertsIsCollapsed">
-    <div style="display:table;width:100%;">
-        <div style="display:table-row;">
-            <div style="display:table-cell;width:33%;" class="alert alert-danger">
-                <h3>UI Bootstrap - Alerts</h3>
-
-                <!-- Example Begin-->
-                <div ng-controller="AlertsCtrl">
-                    <alert ng-repeat="alert in alerts" type="alert.type" close="closeAlert($index)">{{alert.content}}</alert>
-                    <button class='btn' ng-click="addAlert()">Add Alert</button>
-                </div>
-                <!-- Example End-->
-
-            </div>
-            <div style="display:table-cell;width:0.5%"></div>
-            <div style="display:table-cell;width:33%;" class="alert alert-danger">
-                <h3>AngularUI - Alerts</h3>
-                <p>Gibts leider noch nicht</p>
-            </div>
-            <div style="display:table-cell;width:0.5%"></div>
-            <div style="display:table-cell;width:33%;" class="alert alert-success">
-                <h3>AngularStrap - Alerts</h3>
-
-                <!-- Example Begin-->
-                <div ng-controller="AlertsCtrl">
-                    <!-- Basic static alert (default bootstrap behavior) -->
-                    <div class="alert fade" bs-alert><strong>Hey!</strong> This is a static alert.</div>
-
-                    <!-- Alert bound to an object (alert.closed is set to true on close) -->
-                    <!--<div class="alert fade" bs-alert="alert"></div>-->
-
-                    <!-- Use an array stack (alert is removed from the stack on close) -->
-                    <div class="alerts">
-                        <div class="alert fade" ng-repeat="alert in alerts" bs-alert="alert"></div>
-                    </div>
-                    <button class='btn' ng-click="addAlert()">Add Alert</button>
-                </div>
-                <!-- Example End-->
-
-            </div>
-        </div>
-    </div>
-</div>
-
-<hr>
-<!-- ------------- -->
-<!--*  Buttons    *-->
-<!-- ------------- -->
-<h1 ng-init="ButtonsIsCollapsed = true" ng-click="ButtonsIsCollapsed = !ButtonsIsCollapsed" style="text-align:center;cursor:pointer;">Buttons, Radios, Checkboxes</h1>
-<div collapse="ButtonsIsCollapsed">
-        <div style="display:table;width:100%;">
-            <div style="display:table-row;">
-                <div style="display:table-cell;width:33%;" class="alert alert-danger">
-                    <h3>UI Bootstrap - Buttons</h3>
-                    <h3>UI Bootstrap - Radios</h3>
-                    <h3>UI Bootstrap - Checkboxes</h3>
-
-                    <!-- Example Begin-->
-                    <div ng-controller="ButtonsCtrl">
-                        <h4>Single toggle</h4>
-                        <pre>{{singleModel}}</pre>
-                        <button type="button" class="btn" ng-model="singleModel" btn-checkbox btn-checkbox-true="1" btn-checkbox-false="0">
-                            Single Toggle
-                        </button>
-                        <h4>Checkbox</h4>
-                        <pre>{{checkbox}}</pre>
-                        <div class="btn-group" data-toggle="buttons-checkbox">
-                            <button type="button" class="btn" ng-model="checkbox.left" btn-checkbox>Left</button>
-                            <button type="button" class="btn" ng-model="checkbox.middle" btn-checkbox>Middle</button>
-                            <button type="button" class="btn" ng-model="checkbox.right" btn-checkbox>Right</button>
-                        </div>
-                        <h4>Radio Single Model</h4>
-                        <pre>{{radioModel}}</pre>
-                        <div class="btn-group" data-toggle="buttons-checkbox">
-                            <button type="button" class="btn" ng-model="radioModel" btn-radio="'Left'">Left</button>
-                            <button type="button" class="btn" ng-model="radioModel" btn-radio="'Middle'">Middle</button>
-                            <button type="button" class="btn" ng-model="radioModel" btn-radio="'Right'">Right</button>
-                        </div>
-                    </div>
-                    <!-- Example End-->
-
-                </div>
-                <div style="display:table-cell;width:0.5%"></div>
-                <div style="display:table-cell;width:33%;" class="alert alert-danger">
-                    <h3>AngularUI - Buttons</h3>
-                    <h3>AngularUI - Radios</h3>
-                    <h3>AngularUI - Checkboxes</h3>
-                    <p>Gibts leider noch nicht</p>
-                </div>
-                <div style="display:table-cell;width:0.5%"></div>
-                <div style="display:table-cell;width:33%;" class="alert alert-success">
-                    <h3>AngularStrap - Buttons</h3>
-                    <h3>AngularStrap - Radios</h3>
-                    <h3>AngularStrap - Checkboxes</h3>
-
-                    <!-- Example Begin-->
-                    <div ng-controller="ButtonsCtrl">
-                        <h4>Single toggle</h4>
-                        <pre>{{button.active}}</pre>
-                        <button type="button" class="btn" ng-model="button.active" bs-button>Toogle me!</button>
-                        <h4>Checkboxes</h4>
-                        <pre>{{checkbox}}</pre>
-                        <div class="btn-group" bs-buttons-checkbox>
-                            <button type="button" class="btn" ng-model="checkbox.left">Left</button>
-                            <button type="button" class="btn" ng-model="checkbox.middle">Middle</button>
-                            <button type="button" class="btn" ng-model="checkbox.right">Right</button>
-                        </div>
-                        <h4>Radios Single Model</h4>
-                        <pre>{{radioModel}}</pre>
-                        <div class="btn-group" ng-model="radioModel" bs-buttons-radio>
-                            <button type="button" class="btn" value="Left">Left</button>
-                            <button type="button" class="btn" value="Middle">Middle</button>
-                            <button type="button" class="btn" value="Right">Right</button>
-                        </div>
-                        <h4>Radios</h4>
-                        <pre>{{radio}}</pre>
-                        <div class="btn-group" bs-buttons-radio>
-                            <button type="button" class="btn" ng-model="radio.left">Left</button>
-                            <button type="button" class="btn" ng-model="radio.middle">Middle</button>
-                            <button type="button" class="btn" ng-model="radio.right">Right</button>
-                        </div>
-                        <h4>Button Select</h4>
-                        <div class="input-append">
-                            <input type="text" ng-model="buttonSelect.price">
-                            <button type="button"class="btn" ng-model="buttonSelect.currency" bs-button-select="['$', '€', '¥']"></button>
-                        </div>
-                    </div>
-                    <!-- Example End-->
-
-                </div>
-            </div>
-        </div>
-</div>
-
-<hr>
-<!-- ------------- -->
-<!--*  Carousel   *-->
-<!-- ------------- -->
-<h1 ng-init="CarouselIsCollapsed = true" ng-click="CarouselIsCollapsed = !CarouselIsCollapsed" style="text-align:center;cursor:pointer;">Carousel</h1>
-<div collapse="CarouselIsCollapsed">
-    <div style="display:table;width:100%;">
-        <div style="display:table-row;">
-            <div style="display:table-cell;width:33%;" class="alert alert-success">
-                <h3>UI Bootstrap - Carousel</h3>
-
-                <!-- Example Begin-->
-                <div ng-controller="CarouselDemoCtrl">
-                    <carousel interval="myInterval">
-                        <slide ng-repeat="slide in slides" active="slide.active">
-                            <img ng-src="{{slide.image}}" style="margin:auto;">
-                            <div class="carousel-caption">
-                                <h4>Slide {{$index}}</h4>
-                                <p>{{slide.text}}</p>
-                            </div>
-                        </slide>
-                    </carousel>
-                    <div class="row-fluid">
-                        <div class="span6">
-                            <ul>
-                                <li ng-repeat="slide in slides">
-                                    <button class="btn btn-mini" ng-class="{'btn-info': !slide.active, 'btn-success': slide.active}" ng-disabled="slide.active" ng-click="slide.active = true">select</button>
-                                    {{$index}}: {{slide.text}}
-                                </li>
-                            </ul>
-                            <a class="btn" ng-click="addSlide()">Add Slide</a>
-                        </div>
-                        <div class="span6">
-                            Interval, in milliseconds: <input type="number" ng-model="myInterval">
-                            <br />Enter a negative number to stop the interval.
-                        </div>
-                    </div>
-                </div>
-                <!-- Example End-->
-
-            </div>
-            <div style="display:table-cell;width:0.5%"></div>
-            <div style="display:table-cell;width:33%;" class="alert alert-danger">
-                <h3>AngularUI - Carousel</h3>
-                <p>Gibts leider noch nicht</p>
-            </div>
-            <div style="display:table-cell;width:0.5%"></div>
-            <div style="display:table-cell;width:33%;" class="alert alert-danger">
-                <h3>AngularStrap - Carousel</h3>
-                <p>Gibts leider noch nicht</p>
-            </div>
-        </div>
-    </div>
-</div>
-
-<hr>
-<!-- ------------- -->
-<!--*  Collapse   *-->
-<!-- ------------- -->
-<h1 ng-init="CollapseIsCollapsed = true" ng-click="CollapseIsCollapsed = !CollapseIsCollapsed" style="text-align:center;cursor:pointer;">Collapse</h1>
-<div collapse="CollapseIsCollapsed">
-    <div style="display:table;width:100%;">
-        <div style="display:table-row;">
-            <div style="display:table-cell;width:33%;" class="alert alert-success">
-                <h3>UI Bootstrap - Collapse</h3>
-
-                <!-- Example Begin-->
-                <div ng-controller="CollapseDemoCtrl">
-                    <button class="btn" ng-click="isCollapsed = !isCollapsed">Toggle collapse</button>
-                    <hr>
-                    <div collapse="isCollapsed">
-                        <div class="well well-large">Some content</div>
-                    </div>
-                </div>
-                <!-- Example End-->
-
-            </div>
-            <div style="display:table-cell;width:0.5%"></div>
-            <div style="display:table-cell;width:33%;" class="alert alert-danger">
-                <h3>AngularUI - Collapse</h3>
-                <p>Gibts leider noch nicht</p>
-            </div>
-            <div style="display:table-cell;width:0.5%"></div>
-            <div style="display:table-cell;width:33%;" class="alert alert-danger">
-                <h3>AngularStrap - Collapse</h3>
-                <p>Gibts leider noch nicht</p>
-            </div>
-        </div>
-    </div>
-</div>
-
-<hr>
-<!-- ------------- -->
-<!--*  Modal Dialogs MsgBoxes   *-->
-<!-- ------------- -->
-<h1 ng-init="DialogIsCollapsed = true" ng-click="DialogIsCollapsed = !DialogIsCollapsed" style="text-align:center;cursor:pointer;">Modal Dialogs, MsgBoxes</h1>
-<div collapse="DialogIsCollapsed">
-    <div style="display:table;width:100%;">
-        <div style="display:table-row;">
-            <div style="display:table-cell;width:33%;" class="alert alert-success">
-                <h3>UI Bootstrap - Modal Dialogs MsgBoxes</h3>
-
-                <!-- Example Begin-->
-                <h4>ModalPopup mit Template (Dialog)</h4>
-               <div ng-controller="DialogDemoCtrl">
-                    <div class="row-fluid">
-                        <div class="span6">
-                            <label class="checkbox"><input type=checkbox ng-model="opts.backdrop">Show backdrop</label>
-                            <label class="checkbox"><input type=checkbox ng-model="opts.dialogFade">Fade modal dialog </label>
-                            <label class="checkbox"><input type=checkbox ng-disabled="!opts.backdrop" ng-model="opts.backdropFade">Fade Backdrop</label>
-                            <label class="checkbox"><input type=checkbox ng-model="opts.keyboard">Close on Escape</label>
-                            <label class="checkbox"><input type=checkbox ng-disabled="!opts.backdrop" ng-model="opts.backdropClick">Close on backdrop click</label>
-                        </div>
-                        <div class="span6">
-                            <p>Change options at will and press the open dialog button below!</p>
-                            <p><button class="btn" ng-click="openDialog()">Open Dialog</button></p>
-
-                            <p>Alternatively open a simple message box:</p>
-                            <p><button class="btn" ng-click="openMessageBox()">Open Message Box</button></p>
-                        </div>
-                    </div>
-                </div>
-                <h4>ModalPopup HTML bereits im DOM (Modal)</h4>
-                <div ng-controller="ModalDemoCtrl">
-                    <button class="btn" ng-click="open()">Open Modal</button>
-                    <div modal="shouldBeOpen" close="close()" options="opts">
-                        <div class="modal-header">
-                            <h4>I'm a modal!</h4>
-                        </div>
-                        <div class="modal-body">
-                            <ul>
-                                <li ng-repeat="item in items">{{item}}</li>
-                            </ul>
-                        </div>
-                        <div class="modal-footer">
-                            <button class="btn btn-warning cancel" ng-click="close()">Cancel</button>
-                        </div>
-                    </div>
-                </div>
-                <!-- Example End-->
-
-            </div>
-            <div style="display:table-cell;width:0.5%"></div>
-            <div style="display:table-cell;width:33%;" class="alert alert-danger">
-                <h3>AngularUI - Modal Dialogs MsgBoxes</h3>
-                <p>Gibts leider noch nicht</p>
-            </div>
-            <div style="display:table-cell;width:0.5%"></div>
-            <div style="display:table-cell;width:33%;" class="alert alert-success">
-                <h3>AngularStrap - Modal Dialogs MsgBoxes</h3>
-
-                <!-- Example Begin-->
-                <!--<div ng-controller="StrapDialogController">-->
-                    <!-- Button to trigger modal -->
-                    <h4>Modal mit Template</h4>
-                    <button type="button" class="btn" bs-modal="'enterprise/popup.html'"  ng-controller="StrapDialogController">Modal</button>
-                    <h4>Modal mit Template aber als Injekteter Service</h4>
-                    <button type="button" class="btn" ng-click="viaService()" ng-controller="StrapDialogController">With $modal service</button>
-
-                <!--</div>-->
-                <!-- Example End-->
-
-            </div>
-        </div>
-    </div>
-</div>
-
-<hr>
-<!-- ------------- -->
-<!--*  Dropdowns    *-->
-<!-- ------------- -->
-<h1 ng-init="DropdownsIsCollapsed = true" ng-click="DropdownsIsCollapsed = !DropdownsIsCollapsed" style="text-align:center;cursor:pointer;">Dropdowns</h1>
-<div collapse="DropdownsIsCollapsed">
-    <div style="display:table;width:100%;height:250px;">
-        <div style="display:table-row;">
-            <div style="display:table-cell;width:33%;" class="alert alert-danger">
-                <h3>UI Bootstrap - Dropdowns</h3>
-
-                <!-- Example Begin-->
-                <li class="dropdown" ng-controller="DropdownCtrl">
-                    <a class="dropdown-toggle">
-                        Click me for a dropdown, yo!
-                    </a>
-                    <ul class="dropdown-menu">
-                        <li ng-repeat="choice in items">
-                            <a>{{choice}}</a>
-                        </li>
-                    </ul>
-                </li>
-                <!-- Example End-->
-
-            </div>
-            <div style="display:table-cell;width:0.5%"></div>
-            <div style="display:table-cell;width:33%;" class="alert alert-danger">
-                <h3>AngularUI - Dropdowns</h3>
-                <p>Gibts leider noch nicht</p>
-            </div>
-            <div style="display:table-cell;width:0.5%"></div>
-            <div style="display:table-cell;width:33%;" class="alert alert-success">
-                <h3>AngularStrap - Dropdowns</h3>
-
-                <!-- Example Begin-->
-                <div ng-controller="DropdownCtrl">
-                    <!-- Button to trigger dropdown -->
-                    <div class="btn-group">
-                        <button type="button" class="btn" bs-dropdown="dropdown">DropMeDown</button>
-                    </div>
-
-                    <!-- Separated button -->
-                    <div class="btn-group">
-                        <button type="button" class="btn" ng-click="action()">ClickMe</button>
-                        <button type="button" class="btn" bs-dropdown="dropdown">
-                        <span class="caret"></span>
-                        </button>
-                    </div>
-                </div>
-                <!-- Example End-->
-
-            </div>
-        </div>
-    </div>
-</div>
-
-
-<hr>
-<!-- ------------- -->
-<!--*  Pagination    *-->
-<!-- ------------- -->
-<h1 ng-init="PaginationIsCollapsed = true" ng-click="PaginationIsCollapsed = !PaginationIsCollapsed" style="text-align:center;cursor:pointer;">Pagination</h1>
-<div collapse="PaginationIsCollapsed">
-    <div style="display:table;width:100%;">
-        <div style="display:table-row;">
-            <div style="display:table-cell;width:33%;" class="alert alert-success">
-                <h3>UI Bootstrap - Pagination</h3>
-
-                <!-- Example Begin-->
-                <div ng-controller="PaginationDemoCtrl">
-                    <pagination num-pages="noOfPages" current-page="currentPage"></pagination>
-                    <pagination num-pages="noOfPages" current-page="currentPage" class="pagination-small" previous-text="&laquo;" next-text="&raquo;"></pagination>
-                    <pagination boundary-links="true" num-pages="noOfPages" current-page="currentPage" max-size="maxSize"></pagination>
-                    <pagination num-pages="noOfPages" current-page="currentPage"  max-size="maxSize"></pagination>
-                    <pagination direction-links="false" num-pages="noOfPages" current-page="currentPage"></pagination>
-                    <button class="btn" ng-click="setPage(3)">Set current page to: 3</button>
-                    The selected page no: {{currentPage}}
-                </div>
-                <!-- Example End-->
-
-            </div>
-            <div style="display:table-cell;width:0.5%"></div>
-            <div style="display:table-cell;width:33%;" class="alert alert-danger">
-                <h3>AngularUI - Pagination</h3>
-                <p>Gibts leider noch nicht</p>
-            </div>
-            <div style="display:table-cell;width:0.5%"></div>
-            <div style="display:table-cell;width:33%;" class="alert alert-danger">
-                <h3>AngularStrap - Pagination</h3>
-                <p>Gibts leider noch nicht</p>
-            </div>
-        </div>
-    </div>
-</div>
-
-<hr>
-<!-- ------------- -->
-<!--*  Popover    *-->
-<!-- ------------- -->
-<h1 ng-init="PopoverIsCollapsed = true" ng-click="PopoverIsCollapsed = !PopoverIsCollapsed" style="text-align:center;cursor:pointer;">Popover</h1>
-<div collapse="PopoverIsCollapsed">
-    <div style="display:table;width:100%;">
-        <div style="display:table-row;">
-            <div style="display:table-cell;width:33%;" class="alert alert-danger">
-                <h3>UI Bootstrap - Popover</h3>
-
-                <!-- Example Begin-->
-                <div ng-controller="PopoverDemoCtrl">
-                    <div class="well">
-                        <div>
-                            <h4>Text dynamisch gesetzt</h4>
-                            <div>BtnText : <input type="text" ng-model="dynamicPopoverText"></div>
-                            <div>Popup Text: <input type="text" ng-model="dynamicPopover"></div>
-                            <div>Popup Title: <input type="text" ng-model="dynamicPopoverTitle"></div>
-                            <div><button popover="{{dynamicPopover}}" popover-title="{{dynamicPopoverTitle}}" class="btn">{{dynamicPopoverText}}</button></div>
-                        </div>
-                        <div>
-                            <h4>Positionierung</h4>
-                            <button popover-placement="top" popover="On the Top!" class="btn">Top</button>
-                            <button popover-placement="left" popover="On the Left!" class="btn">Left</button>
-                            <button popover-placement="right" popover="On the Right!" class="btn">Right</button>
-                            <button popover-placement="bottom" popover="On the Bottom!" class="btn">Bottom</button>
-                        </div>
-                        <div>
-                            <h4>Animiert</h4>
-                            <button Popover-animation="true" popover="I fade in and out!" class="btn">fading</button>
-                        </div>
-                        <div>
-                            <h4>Mit Titel</h4>
-                            <button popover="I have a title!" popover-title="The title." class="btn">title</button>
-                        </div>
-                    </div>
-                </div>
-                <!-- Example End-->
-
-            </div>
-            <div style="display:table-cell;width:0.5%"></div>
-            <div style="display:table-cell;width:33%;" class="alert alert-danger">
-                <h3>AngularUI - Popover</h3>
-                <p>Gibts leider noch nicht</p>
-            </div>
-            <div style="display:table-cell;width:0.5%"></div>
-            <div style="display:table-cell;width:33%;" class="alert alert-success">
-                <h3>AngularStrap - Popover</h3>
-
-                <!-- Example Begin-->
-                <div ng-controller="PopoverDemoCtrl">
-                    <h4>Button to trigger popover with an external partial</h4>
-                    <button type="button" class="btn" bs-popover="'enterprise/popup.html'">External Partial</button>
-
-                    <h4>You can also use a simple object {title:'', content:'', etc.} instead of a partial/template</h4>
-                    <button type="button" class="btn" bs-popover="popover">SimpleObject</button>
-
-                    <h4>Force close others with data-unique attribute</h4>
-                    <button type="button" class="btn" data-unique="1" bs-popover="popover">Close other Popovers</button>
-                </div>
-                <!-- Example End-->
-
-            </div>
-        </div>
-    </div>
-</div>
-
-<hr>
-<!-- ------------- -->
-<!--*  Tabs    *-->
-<!-- ------------- -->
-<h1 ng-init="TabsIsCollapsed = false" ng-click="TabsIsCollapsed = !TabsIsCollapsed" style="text-align:center;cursor:pointer;">Tabs</h1>
-<div collapse="TabsIsCollapsed">
-    <div style="display:table;width:100%;">
-        <div style="display:table-row;">
-            <div style="display:table-cell;width:33%;" class="alert alert-danger">
-                <h3>UI Bootstrap - Tabs</h3>
-
-                <!-- Example Begin-->
-                <div ng-controller="TabsDemoCtrl" style="background:#f9f9f9;padding:10px;">
-                    <tabs>
-                        <pane heading="Static title">Static content</pane>
-                        <pane ng-repeat="pane in panes" heading="{{pane.title}}" active="pane.active">{{pane.content}}</pane>
-                    </tabs>
-                    <div class="row-fluid" style="border-top:1px solid #ddd;margin-top:10px;padding-top:10px;">
-                        <button class="btn" ng-click="panes[0].active = true">Select second tab</button>
-                        <button class="btn" ng-click="panes[1].active = true">Select third tab</button>
-                    </div>
-                </div>
-                <!-- Example End-->
-
-            </div>
-            <div style="display:table-cell;width:0.5%"></div>
-            <div style="display:table-cell;width:33%;" class="alert alert-danger">
-                <h3>AngularUI - Tabs</h3>
-                <p>Gibts leider noch nicht</p>
-            </div>
-            <div style="display:table-cell;width:0.5%"></div>
-            <div style="display:table-cell;width:33%;" class="alert alert-success">
-                <h3>AngularStrap - Tabs</h3>
-
-                <!-- Example Begin-->
-                <div ng-controller="TabsDemoCtrl"  style="background:#f9f9f9;padding:10px;">
-                    <div data-fade="1" ngModel="tabs.activeTab" bs-tabs>
-                        <div ng-repeat="tab in tabs" data-title="{{tab.title}}"><p>{{tab.content}}</p></div>
-                    </div>
-                    <div class="row-fluid" style="border-top:1px solid #ddd;margin-top:10px;padding-top:10px;">
-                        <div class="btn-group" ng-model="tabs.activeTab" bs-buttons-radio>
-                            <button type="button" class="btn" value="0">First</button>
-                            <button type="button" class="btn" value="1">Second</button>
-                            <button type="button" class="btn" value="2">Third</button>
-                        </div>
-                    </div>
-                </div>
-                <!-- Example End-->
-
-            </div>
-        </div>
-    </div>
-</div>
-
-<hr>
-<!-- ------------- -->
-<!--*  Test    *-->
-<!-- ------------- -->
-<h1 ng-init="TestIsCollapsed = false" ng-click="TestIsCollapsed = !TestIsCollapsed" style="text-align:center;cursor:pointer;">Buttons, Radios, Checkboxes</h1>
-<div collapse="TestIsCollapsed">
-    <div style="display:table;width:100%;">
-        <div style="display:table-row;">
-            <div style="display:table-cell;width:33%;" class="alert alert-danger">
-                <h3>UI Bootstrap - Buttons</h3>
-
-                <!-- Example Begin-->
-
-                <!-- Example End-->
-
-            </div>
-            <div style="display:table-cell;width:0.5%"></div>
-            <div style="display:table-cell;width:33%;" class="alert alert-danger">
-                <h3>AngularUI - Buttons</h3>
-                <p>Gibts leider noch nicht</p>
-            </div>
-            <div style="display:table-cell;width:0.5%"></div>
-            <div style="display:table-cell;width:33%;" class="alert alert-success">
-                <h3>AngularStrap - Buttons</h3>
-
-                <!-- Example Begin-->
-
-                <!-- Example End-->
-
-            </div>
-        </div>
-    </div>
-</div>
-
-<hr>
-<div style="display:table;width:100%;">
-    <div style="display:table-row;">
-        <div style="display:table-cell;width:33%;" class="alert alert-danger">
-            <h3>UI Bootstrap - Datepicker</h3>
-            <p>Gibts leider noch nicht</p>
-        </div>
-        <div style="display:table-cell;width:0.5%"></div>
-        <div style="display:table-cell;width:33%;" class="alert alert-danger">
-            <h3>AngularUI - Datepicker</h3>
-            <input placeholder="Datum" ui-date />
-            <p>benötigt:
-            <ul>
-                <li>angular-ui.min.js</li>
-                <li>angular-ui.min.css</li>
-                <li>jquery.min.js</li>
-                <li>jquery-ui-1.10.2.custom.min.js</li>
-            </ul>
-            </p>
-        </div>
-        <div style="display:table-cell;width:0.5%"></div>
-        <div style="display:table-cell;width:33%;" class="alert alert-success">
-            <h3>AngularStrap - Datepicker</h3>
-            <div class="control-group input-append">
-                <input type="text" ng-model="datepicker.date" data-date-format="dd/mm/yyyy" bs-datepicker>
-                <button type="button" class="btn" data-toggle="datepicker"><i class="icon-calendar"></i></button>
-            </div>
-            <p>benötigt:
-            <ul>
-                <li>angular-strap.min.js</li>
-                <li>bootstrap-datepicker.js</li>
-                <li>bootstrap-datepicker.css</li>
-            </ul>
-            </p>
-        </div>
-    </div>
-</div>
-<hr>
-<h3>AngularUI - CodeMirror</h3>
-<textarea ui-codemirror="{theme:'monokai'}" ng-model="codeMirrorModel"></textarea>
->>>>>>> 00a468aa
