<div class="beige-noise">
    <div class="p-wrapper">

        <style>
            .alert h4 {
                margin-top: 30px;
                margin-bottom: 10px;
            }

            .notCollapsed.collapse {
                overflow: visible;
            }

        </style>
        <h2>Enterprise Beispiel</h2>
        <p>
            Die Verwaltung der Enterprise-Crew ist ein kleines Beispiel für die Verwendung von Baboon.
        </p>
        <h3>Enterprise-Crew</h3>
<<<<<<< HEAD

        <alert type="alert.type" ui-if="alert.visible" close="alert.close()">{{alert.msg}}</alert>

=======
>>>>>>> e13f4146
        <table class="table table-striped">
            <thead>
                <tr>
                    <td>Name</td>
                    <td>Description</td>
                    <td style="text-align: right"><a href="/enterprise/new" title="Neu anlegen">
                        <i class="icon-plus-sign"></i></a></td>
                </tr>
            </thead>
            <tbody>
            <tr ng-repeat="person in crew">
                <td>{{person.name}}</td>
                <td>{{person.description}}</td>
                <td style="text-align: right">
                    <a href="/enterprise/edit/{{person._id}}" title="Bearbeiten"><i class="icon-edit"></i></a>&nbsp;
                    <a href="#" ng-click="deleteMember(person._id, person.name)" title="Löschen"><i class=" icon-trash"></i></a>
                </td>
            </tr>
            </tbody>
        </table>
        <p ui-if="visible.reset">
            <button class="btn" ng-click="resetDb()"><i class="icon-repeat"></i>&nbsp;Db-Reset</button>
        </p>
        <p ui-if="visible.create">
            <button class="btn" ng-click="createTestMembers()"><i class=" icon-arrow-up"></i>&nbsp;Crew erstellen</button>
        </p>
        <!-- use mmsgbox as element -->
        <bb-msgbox use-template msg-Headline="'Test'" msg-type="type" msg-message="message" msg-cbs="callbackObj" msg-class="'standard'" msg-show="visible.element"></bb-msgbox>

    </div>
</div><|MERGE_RESOLUTION|>--- conflicted
+++ resolved
@@ -17,12 +17,6 @@
             Die Verwaltung der Enterprise-Crew ist ein kleines Beispiel für die Verwendung von Baboon.
         </p>
         <h3>Enterprise-Crew</h3>
-<<<<<<< HEAD
-
-        <alert type="alert.type" ui-if="alert.visible" close="alert.close()">{{alert.msg}}</alert>
-
-=======
->>>>>>> e13f4146
         <table class="table table-striped">
             <thead>
                 <tr>
@@ -49,8 +43,13 @@
         <p ui-if="visible.create">
             <button class="btn" ng-click="createTestMembers()"><i class=" icon-arrow-up"></i>&nbsp;Crew erstellen</button>
         </p>
+        <button class="btn" ng-click="visible.element = !visible.element">show as element</button>
+        <button class="btn" ng-click="visible.element2 = !visible.element2">show as attribute in div</button>
+
         <!-- use mmsgbox as element -->
         <bb-msgbox use-template msg-Headline="'Test'" msg-type="type" msg-message="message" msg-cbs="callbackObj" msg-class="'standard'" msg-show="visible.element"></bb-msgbox>
 
+        <!-- use mmsgbox as attribute -->
+        <div bb-msgbox use-template msg-Headline="'Test'" msg-type="type" msg-message="message" msg-cbs="callbackObj" msg-class="'standard'" msg-show="visible.element2"></div>
     </div>
 </div>