--- conflicted
+++ resolved
@@ -6,121 +6,8 @@
         $routeProvider.when('/enterprise/edit/:id', {templateUrl: '/enterprise/edit.html', controller: 'editCtrl'});
     })
     .constant('enterprise.modulePath', 'example/enterprise/')
-<<<<<<< HEAD
     .controller('enterpriseCtrl', ['$scope', 'enterpriseCrew', 'msgBox', 'lxAlert', '$timeout',
         function ($scope, enterpriseCrew, msgBox, lxAlert) {
-
-            // getAll members from service
-            var getAllMembers = function () {
-                enterpriseCrew.getAll({}, function (result) {
-                    $scope.crew = result.data;
-
-                    // watch the crew and show or hide
-                    $scope.$watch('crew', function (value) {
-                        if (value.length === 0) {
-                            $scope.visible.reset = false;
-                            $scope.visible.create = true;
-                        }
-                        else {
-                            $scope.visible.reset = true;
-                            $scope.visible.create = false;
-                        }
-                    });
-                });
-            };
-
-            // bind lxAlert service to $scope //
-            $scope.alert = lxAlert;
-
-            // visible vars for controller
-            $scope.visible = {
-                reset: false,
-                create: false
-            };
-
-            // init get all members and register watch for crew
-            getAllMembers();
-
-            // create test members for crew collection
-            $scope.createTestMembers = function (reset) {
-                reset = reset || null;
-                if ($scope.crew.length === 0) {
-
-                    enterpriseCrew.createTestMembers(function (result) {
-                        if (result.message) {
-                            lxAlert.error(result.message);
-                            getAllMembers();
-                        }
-                        else if (result.data) {
-                            if (reset) {
-                                lxAlert.success('db reset.');
-                            }
-                            else {
-                                lxAlert.success('crew created.');
-                            }
-
-                            $scope.crew = result.data;
-                        }
-                    });
-                }
-                else {
-                    lxAlert.error('can\'t create test crew, already exists.');
-                }
-            };
-
-            // delete crew collection and create test members
-            $scope.resetDb = function () {
-                if ($scope.crew.length > 0) {
-                    enterpriseCrew.deleteAllMembers(function (result) {
-                        if (result.message) {
-                            lxAlert.error(result.message);
-                        }
-                        else if (result.success) {
-                            $scope.crew = [];
-                            $scope.createTestMembers(true);
-                        }
-                    });
-                }
-                else {
-                    lxAlert.error('can\'t reset db, find no data.');
-                }
-            };
-
-            // delete crew member by id
-            $scope.deleteMember = function (id, name) {
-                msgBox.modal.show('', 'Wollen Sie ' + name + ' wirklich löschen?', 'Warning', function () {
-                    enterpriseCrew.delete(id, function (result) {
-                        if (result.success) {
-                            lxAlert.success('crew member ' + name + ' deleted.');
-                            getAllMembers();
-                        }
-                        else if (result.message) {
-                            lxAlert.error(result.message);
-                        }
-                    });
-                });
-            };
-        }])
-    .controller('editCtrl', ['$scope', '$location', '$routeParams', 'enterpriseCrew', 'lxAlert',
-        function ($scope, $location, $routeParams, enterpriseCrew, lxAlert) {
-
-            // bind lxAlert service to $scope
-            $scope.alert = lxAlert;
-
-            // visible vars for controller
-            $scope.visible = {
-                errors: false
-            };
-
-            $scope.validationErrors = {};
-
-            enterpriseCrew.getById($routeParams.id, function (result) {
-                $scope.person = result.data;
-=======
-/**
- * Enterprise controller
- */
-    .controller('enterpriseCtrl', ['$scope', 'enterpriseCrew', function ($scope, enterpriseCrew) {
 
         $scope.headline = 'Üerschrift';
         $scope.message = 'Hallo Herr/Frau User(in), was soll ich nun machen?';
@@ -152,56 +39,116 @@
             }
         };
 
-
-
-        enterpriseCrew.getAll(function (data) {
-            $scope.enterpriseCrew = data;
-        });
+        // getAll members from service
+        var getAllMembers = function () {
+            enterpriseCrew.getAll({}, function (result) {
+                $scope.crew = result.data;
+
+                // watch the crew and show or hide
+                $scope.$watch('crew', function (value) {
+                    if (value.length === 0) {
+                        $scope.visible.reset = false;
+                        $scope.visible.create = true;
+                    }
+                    else {
+                        $scope.visible.reset = true;
+                        $scope.visible.create = false;
+                    }
+                });
+            });
+        };
 
         $scope.open = function () {
             $scope.shouldBeOpen = true;
         };
 
-        $scope.close = function () {
-            $scope.closeMsg = 'I was closed at: ' + new Date();
-            $scope.shouldBeOpen = false;
-        };
-
-        $scope.items = ['item1', 'item2'];
-
-        $scope.opts = {
-            backdropFade: true,
-            dialogFade: true
-        };
-
-        $scope.onFilesSelected = function(files) {
-            $scope.files = files;
-        };
-    }])
-/**
- * Enterprise edit controller
- */
-    .controller('editCtrl', ['$scope', '$location', '$routeParams', 'enterpriseCrew', function ($scope, $location, $routeParams, enterpriseCrew) {
-
-        enterpriseCrew.getById([$routeParams.id], function (data) {
-            $scope.person = data;
-        });
-
-        $scope.save = function () {
-            enterpriseCrew.updateById($routeParams.id, $scope.person, function() {
-                $location.path('/enterprise');
-            });
-        };
-    }])
-/**
- * Enterprise new controller
- */
-    .controller('newCtrl', ['$scope', '$location', 'enterpriseCrew', function ($scope, $location, enterpriseCrew) {
-        $scope.person = {name: '', description: ''};
-        $scope.save = function () {
-            enterpriseCrew.create($scope.person, function() {
-                $location.path('/enterprise');
->>>>>>> 50e89194
+            // bind lxAlert service to $scope //
+            $scope.alert = lxAlert;
+
+            // visible vars for controller
+            $scope.visible = {
+                reset: false,
+                create: false
+            };
+
+            // init get all members and register watch for crew
+            getAllMembers();
+
+            // create test members for crew collection
+            $scope.createTestMembers = function (reset) {
+                reset = reset || null;
+                if ($scope.crew.length === 0) {
+
+                    enterpriseCrew.createTestMembers(function (result) {
+                        if (result.message) {
+                            lxAlert.error(result.message);
+                            getAllMembers();
+                        }
+                        else if (result.data) {
+                            if (reset) {
+                                lxAlert.success('db reset.');
+                            }
+                            else {
+                                lxAlert.success('crew created.');
+                            }
+
+                            $scope.crew = result.data;
+                        }
+                    });
+                }
+                else {
+                    lxAlert.error('can\'t create test crew, already exists.');
+                }
+            };
+
+            // delete crew collection and create test members
+            $scope.resetDb = function () {
+                if ($scope.crew.length > 0) {
+                    enterpriseCrew.deleteAllMembers(function (result) {
+                        if (result.message) {
+                            lxAlert.error(result.message);
+                        }
+                        else if (result.success) {
+                            $scope.crew = [];
+                            $scope.createTestMembers(true);
+                        }
+                    });
+                }
+                else {
+                    lxAlert.error('can\'t reset db, find no data.');
+                }
+            };
+
+            // delete crew member by id
+            $scope.deleteMember = function (id, name) {
+                msgBox.modal.show('', 'Wollen Sie ' + name + ' wirklich löschen?', 'Warning', function () {
+                    enterpriseCrew.delete(id, function (result) {
+                        if (result.success) {
+                            lxAlert.success('crew member ' + name + ' deleted.');
+                            getAllMembers();
+                        }
+                        else if (result.message) {
+                            lxAlert.error(result.message);
+                        }
+                    });
+                });
+            };
+        }])
+    .controller('editCtrl', ['$scope', '$location', '$routeParams', 'enterpriseCrew', 'lxAlert',
+        function ($scope, $location, $routeParams, enterpriseCrew, lxAlert) {
+
+            // bind lxAlert service to $scope
+            $scope.alert = lxAlert;
+
+            // visible vars for controller
+            $scope.visible = {
+                errors: false
+            };
+
+            $scope.validationErrors = {};
+
+            enterpriseCrew.getById($routeParams.id, function (result) {
+                $scope.person = result.data;
             });
 
             $scope.save = function () {
