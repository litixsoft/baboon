angular.module('enterprise', [
        'enterprise.services'
    ])

/**
 * Enterprise config area
 */

    .config(function ($routeProvider) {
        $routeProvider.when('/enterprise', {templateUrl: 'enterprise/enterprise.html', controller: 'enterpriseCtrl'});
        $routeProvider.when('/enterprise/new', {templateUrl: 'enterprise/edit.html', controller: 'newCtrl'});
        $routeProvider.when('/enterprise/edit/:id', {templateUrl: 'enterprise/edit.html', controller: 'editCtrl'});
    })
/**
 * Enterprise controller
 */
    .controller('enterpriseCtrl', ['$scope', 'enterpriseCrew', function ($scope, enterpriseCrew) {

        enterpriseCrew.getAll(function (data) {
            $scope.enterpriseCrew = data;
        });

        $scope.open = function () {
            $scope.shouldBeOpen = true;
        };

        $scope.close = function () {
            $scope.closeMsg = 'I was closed at: ' + new Date();
            $scope.shouldBeOpen = false;
        };

        $scope.items = ['item1', 'item2'];

        $scope.opts = {
            backdropFade: true,
            dialogFade: true
        };
    }])
/**
 * Enterprise edit controller
 */
    .controller('editCtrl', ['$scope', '$location', '$routeParams', 'enterpriseCrew', function ($scope, $location, $routeParams, enterpriseCrew) {

        enterpriseCrew.getById([$routeParams.id], function (data) {
            $scope.person = data;
        });

        $scope.save = function () {
<<<<<<< HEAD
            enterpriseCrew.updateById($routeParams.id, $scope.person, function () {
                $location.path('/');
=======
            enterpriseCrew.updateById($routeParams.id, $scope.person, function() {
                $location.path('/enterprise');
>>>>>>> 53a6f0bb
            });
        };
    }])
/**
 * Enterprise new controller
 */
    .controller('newCtrl', ['$scope', '$location', 'enterpriseCrew', function ($scope, $location, enterpriseCrew) {
        $scope.person = {name: '', description: ''};
        $scope.save = function () {
<<<<<<< HEAD
            enterpriseCrew.create($scope.person, function () {
                $location.path('/');
=======
            enterpriseCrew.create($scope.person, function() {
                $location.path('/enterprise');
>>>>>>> 53a6f0bb
            });
        };
    }]);<|MERGE_RESOLUTION|>--- conflicted
+++ resolved
@@ -1,11 +1,9 @@
 angular.module('enterprise', [
         'enterprise.services'
     ])
-
 /**
  * Enterprise config area
  */
-
     .config(function ($routeProvider) {
         $routeProvider.when('/enterprise', {templateUrl: 'enterprise/enterprise.html', controller: 'enterpriseCtrl'});
         $routeProvider.when('/enterprise/new', {templateUrl: 'enterprise/edit.html', controller: 'newCtrl'});
@@ -46,13 +44,8 @@
         });
 
         $scope.save = function () {
-<<<<<<< HEAD
-            enterpriseCrew.updateById($routeParams.id, $scope.person, function () {
-                $location.path('/');
-=======
             enterpriseCrew.updateById($routeParams.id, $scope.person, function() {
                 $location.path('/enterprise');
->>>>>>> 53a6f0bb
             });
         };
     }])
@@ -62,13 +55,8 @@
     .controller('newCtrl', ['$scope', '$location', 'enterpriseCrew', function ($scope, $location, enterpriseCrew) {
         $scope.person = {name: '', description: ''};
         $scope.save = function () {
-<<<<<<< HEAD
-            enterpriseCrew.create($scope.person, function () {
-                $location.path('/');
-=======
             enterpriseCrew.create($scope.person, function() {
                 $location.path('/enterprise');
->>>>>>> 53a6f0bb
             });
         };
     }]);