<!DOCTYPE html>
<html xmlns:ng="http://angularjs.org" id="ng-app" lang="en" ng-app="app">
<head>

    <title>Baboon-Example</title>
    <meta charset="utf-8">
    <meta name="viewport" content="width=device-width, initial-scale=1.0">
    <meta name="description" content="Framework zum schnellen und performanten Aufbau von Anwendungen und Websites.">
    <meta name="keywords" content="Baboon, Baboonstack, Javascript, Angular, RedisIO, MongoDb,Node.js,Express.js">
    <meta name="author" content="Litixsoft GmbH">
    <!-- styles -->
    <link href="/vendor/bootstrap/css/bootstrap<!--@@min-->.css" rel="stylesheet">
    <!--<link href="/vendor/bootstrap/css/bootstrap-theme&lt;!&ndash;@@min&ndash;&gt;.css" rel="stylesheet">-->
    <link href="/css/app<!--@@min-->.css" rel="stylesheet">

    <link href="/vendor/highlightjs/styles/github.css" rel="stylesheet">

    <!-- HTML5 shim, for IE6-8 support of HTML5 elements -->
    <!--[if lt IE 9]>
    <script src="/js/html5shiv.js"></script>
    <![endif]-->
    <!-- fav and touch icons -->
    <link rel="apple-touch-icon-precomposed" sizes="144x144" href="/ico/apple-touch-icon-144-precomposed.png">
    <link rel="apple-touch-icon-precomposed" sizes="114x114" href="/ico/apple-touch-icon-114-precomposed.png">
    <link rel="apple-touch-icon-precomposed" sizes="72x72" href="/ico/apple-touch-icon-72-precomposed.png">
    <link rel="apple-touch-icon-precomposed" href="/ico/apple-touch-icon-57-precomposed.png">
    <link rel="shortcut icon" href="img/favicon.png">

    <link href='http://fonts.googleapis.com/css?family=Raleway:400,700' rel='stylesheet' type='text/css'>

</head>
<body>

<div id="singlepageFrame" class="ng-cloak">
    <div class="layout-content">
        <div class="col-left navCol">
            <span class="trademark-area">Baboon</span>


            <treeview class="navlist" itemlist-attr="navData" label-attr="title" icon-attr="icon" link-attr="route" target-attr="target" ng-init="navData = <%= JSON.stringify(navigation[0].children) %>"></treeview>


            <!--<treeview class="navlist" nr-attr="0" label-attr="title" icon-attr="icon" link-attr="route" target-attr="target"></treeview>-->

        </div>
        <div class="col-right">

            <!-- must be moved later in baboon-client -->

            <!-- login start -->

            <div class="dark-header">
                <div class="pull-right login-area">
                    <!--ng-controller="lxAuthLoginCtrl">-->

                    <% if(!isAuth) { %>
<<<<<<< HEAD
                    <div class="btn-group" ng-class="{open: openMenu}">
                        <!--<a href="/login" class="btn">Login</a>-->
                        <button class="btn btn-success" ng-click="openMenu = !openMenu;" style="border-radius: 0 4px 4px 0">Login</button>
                        <ul class="dropdown-menu login pull-right">
                            <li>
                                <button type="button" class="close" ng-click="openMenu = !openMenu">×</button>
                                <div>
                                    <h1>Login</h1>
                                    <form class="form-horizontal" ng-submit="login()" name="loginForm" novalidate>
                                        <div class="form-inner">
                                            <div class="form-group" ng-class="{'has-error' : ((loginForm.username.$dirty && loginForm.username.$invalid) || loginForm.errors.username || authFailed || serverError)}">
                                                <div class="col-lg-1"><span class="glyphicon glyphicon-user"></span></div>
                                                <div class="col-lg-11 lxvalidation">
                                                    <input class="form-control" type="text" name="username" ng-model="username" placeholder="{{ 'ENTER_USERNAME' | translate }}" required  ui-reset autocomplete='off' autofocus>
                                                    <label ng-show="((loginForm.username.$dirty && loginForm.username.$invalid) || loginForm.errors.username || authFailed || serverError)" class="label label-danger">
                                                        <div class="glyphicon glyphicon-fire"></div>
                                                        <span ng-show="loginForm.username.$error.required" popover="Error: Username is required" popover-trigger="mouseenter"></span>
                                                        <!--<span ng-show="loginForm.errors.password" popover="Error: {{loginForm.errors.password}}" popover-trigger="mouseenter"></span>-->
                                                    </label>
                                                </div>
                                            </div>
                                            <div class="form-group" ng-class="{'has-error' : ((loginForm.password.$dirty && loginForm.password.$invalid) || loginForm.errors.password || authFailed || serverError)}">
                                                <div class="col-lg-1"><span class="glyphicon glyphicon-lock"></span></div>
                                                <div class="col-lg-11 lxvalidation">
                                                    <input class="form-control" type="password" name="password" ng-model="password" placeholder="{{ 'ENTER_PASSWORD' | translate }}" required  ui-reset autocomplete='off'>
                                                    <label ng-show="((loginForm.password.$dirty && loginForm.password.$invalid) || loginForm.errors.password || authFailed || serverError)" class="label label-danger">
                                                        <div class="glyphicon glyphicon-fire"></div>
                                                        <span ng-show="loginForm.password.$error.required" popover="Error: Password is required" popover-trigger="mouseenter"></span>
                                                        <!--<span ng-show="loginForm.errors.password" popover="Error: {{loginForm.errors.password}}" popover-trigger="mouseenter"></span>-->
                                                    </label>

                                                </div>
                                            </div>
                                            <div class="row" ng-if="authFailed">
                                                <div class="col-lg-offset-1 alert alert-danger">
                                                    <span style="white-space:normal;">{{ 'AUTH_FAILED' | translate }}</span>
                                                </div>
                                            </div>
                                            <div class="row" ng-if="serverError">
                                                <div class="col-lg-offset-1">
                                                    <div class="alert alert-danger">
                                                        <span style="white-space:normal;">{{ 'SERVER_ERROR' | translate }}</span>
                                                    </div>
                                                </div>
                                            </div>
                                        </div>
                                        <div class="form-submit">
                                            <div class="row">
                                                <input type="submit" class="btn btn-block col-md-6 col-md-offset-6" value="&nbsp;{{ 'LOGIN' | translate }}" name="login"> <!-- btn-login -->
                                            </div>
                                        </div>

                                        <div class="row sublinks">
                                            <div class="col-md-3"><a href="/api/auth/register" ng-click="register">{{ 'REGISTER' | translate }}</a></div>
                                            <div class="col-md-9"><a href="/api/auth/forget">{{ 'FORGET_PASSWORD' | translate }}</a></div>
                                        </div>
                                    </form>
                                </div>
                            </li>
                        </ul>
                    </div>
=======
                        <lx-login-popup></lx-login-popup>
>>>>>>> 15240617
                    <% } %>
                    <% if(isAuth) { %>
                        <lx-logout-popup user="'<%= username %>'"></lx-logout-popup>
                    <% } %>


                </div>

                <bootnav class="navlist pull-right" itemlist-attr="mainNavData" type-attr="nav-pills" label-attr="title" icon-attr="icon" target-attr="target" link-attr="route" ng-init="mainNavData = <%= JSON.stringify(topLevelNavigation) %>"></bootnav>
                <!--<bootnav class="navlist pull-right" label-attr="title" icon-attr="icon" type-attr="nav-pills"  link-attr="route" target-attr="target"></bootnav>-->

                <div class="pull-right connection-area">
                    <div class="pull-right flag-area">
                        <style>


                        </style>

                        <div class="btn-group dark-select">
                            <button class="btn btn-default dropdown-toggle" data-toggle="dropdown">
                                {{ 'LANGUAGE_SELECT' | translate }}&nbsp;&nbsp;<span class="caret"></span>
                            </button>
                            <ul class="dropdown-menu pull-right">
                                <li>
                                    <a href="#" ng-click="changeLanguage('de')"><img src="/img/flag-german.png" title="Sprachauswahl: deutsche Sprache auswählen!"/>&nbsp;&nbsp;Deutsch</a>
                                    <a href="#" ng-click="changeLanguage('en')"><img src="/img/flag-english.png" title="Language selection: select english language!"/>&nbsp;&nbsp;English</a>
                                </li>
                            </ul>

                        </div>

                    </div>
                    <div class="pull-right">
                        <img src="/img/socket-on.png" title="Socketverbindung" ng-if="socketEnabled" />
                        <img src="/img/socket-off.png" title="Socketverbindung getrennt!" ng-if="!socketEnabled" />
                        <!--<img src="/img/socketoff-icon.png" title="Keine schnelle Datenverbindung möglich!" style="height: 25px; cursor: pointer;"/>-->
                    </div>

                </div>

                <!--<span class="pull-right trademark-area">Baboon</span>-->
            </div>

            <!-- login end -->
            <div>
                <div class="p-wrapper">
                    <alert class="ng-cloak" style="margin: 2em 2em 0em; text-align: center" type="lxAlert.type" ng-show="lxAlert.visible" close="lxAlert.close()">{{lxAlert.msg}}</alert>
                </div>
            </div>

            <div class="view-container">
                <div ng-view></div>
            </div>
        </div>
    </div>
</div>

<!--@@livereload-->
<script type="text/javascript" src="/socket.io/socket.io.js" charset="utf-8"></script>
<script type="text/javascript" src="/vendor/angular/angular<!--@@min-->.js" charset="utf-8"></script>
<script type="text/javascript" src="/vendor/angular/angular-route<!--@@min-->.js" charset="utf-8"></script>
<script type="text/javascript" src="/vendor/angular-ui-bootstrap/ui-bootstrap-tpls-0.6.0<!--@@min-->.js" charset="utf-8"></script>
<script type="text/javascript" src="/vendor/showdown/src/showdown.js" charset="utf-8"></script>
<script type="text/javascript" src="/vendor/highlightjs/highlight.pack.js" charset="utf-8"></script>
<script type="text/javascript" src="/vendor/angular-highlightjs/angular-highlightjs<!--@@min-->.js" charset="utf-8"></script>
<script type="text/javascript" src="/vendor/d3/d3<!--@@min-->.js" charset="utf-8"></script>
<script type="text/javascript" src="/vendor/chroma-js/chroma<!--@@min-->.js" charset="utf-8"></script>
<script type="text/javascript" src="/js/app<!--@@min-->.js" charset="utf-8"></script>
<script type="text/javascript" src="/js/app.tpl<!--@@min-->.js" charset="utf-8"></script>

</body>
</html><|MERGE_RESOLUTION|>--- conflicted
+++ resolved
@@ -35,6 +35,8 @@
     <div class="layout-content">
         <div class="col-left navCol">
             <span class="trademark-area">Baboon</span>
+            <!--<lxtreeview class="navlist" itemlist-attr="navData" label-attr="title" icon-attr="icon" link-attr="route" ng-init="navData = <%= JSON.stringify(navigation[0].children) %>"></lxtreeview>-->
+            <!--<treeview class="navlist" nr-attr="0" label-attr="title" icon-attr="icon" link-attr="route" target-attr="target"></treeview>-->
 
 
             <treeview class="navlist" itemlist-attr="navData" label-attr="title" icon-attr="icon" link-attr="route" target-attr="target" ng-init="navData = <%= JSON.stringify(navigation[0].children) %>"></treeview>
@@ -54,77 +56,11 @@
                     <!--ng-controller="lxAuthLoginCtrl">-->
 
                     <% if(!isAuth) { %>
-<<<<<<< HEAD
-                    <div class="btn-group" ng-class="{open: openMenu}">
-                        <!--<a href="/login" class="btn">Login</a>-->
-                        <button class="btn btn-success" ng-click="openMenu = !openMenu;" style="border-radius: 0 4px 4px 0">Login</button>
-                        <ul class="dropdown-menu login pull-right">
-                            <li>
-                                <button type="button" class="close" ng-click="openMenu = !openMenu">×</button>
-                                <div>
-                                    <h1>Login</h1>
-                                    <form class="form-horizontal" ng-submit="login()" name="loginForm" novalidate>
-                                        <div class="form-inner">
-                                            <div class="form-group" ng-class="{'has-error' : ((loginForm.username.$dirty && loginForm.username.$invalid) || loginForm.errors.username || authFailed || serverError)}">
-                                                <div class="col-lg-1"><span class="glyphicon glyphicon-user"></span></div>
-                                                <div class="col-lg-11 lxvalidation">
-                                                    <input class="form-control" type="text" name="username" ng-model="username" placeholder="{{ 'ENTER_USERNAME' | translate }}" required  ui-reset autocomplete='off' autofocus>
-                                                    <label ng-show="((loginForm.username.$dirty && loginForm.username.$invalid) || loginForm.errors.username || authFailed || serverError)" class="label label-danger">
-                                                        <div class="glyphicon glyphicon-fire"></div>
-                                                        <span ng-show="loginForm.username.$error.required" popover="Error: Username is required" popover-trigger="mouseenter"></span>
-                                                        <!--<span ng-show="loginForm.errors.password" popover="Error: {{loginForm.errors.password}}" popover-trigger="mouseenter"></span>-->
-                                                    </label>
-                                                </div>
-                                            </div>
-                                            <div class="form-group" ng-class="{'has-error' : ((loginForm.password.$dirty && loginForm.password.$invalid) || loginForm.errors.password || authFailed || serverError)}">
-                                                <div class="col-lg-1"><span class="glyphicon glyphicon-lock"></span></div>
-                                                <div class="col-lg-11 lxvalidation">
-                                                    <input class="form-control" type="password" name="password" ng-model="password" placeholder="{{ 'ENTER_PASSWORD' | translate }}" required  ui-reset autocomplete='off'>
-                                                    <label ng-show="((loginForm.password.$dirty && loginForm.password.$invalid) || loginForm.errors.password || authFailed || serverError)" class="label label-danger">
-                                                        <div class="glyphicon glyphicon-fire"></div>
-                                                        <span ng-show="loginForm.password.$error.required" popover="Error: Password is required" popover-trigger="mouseenter"></span>
-                                                        <!--<span ng-show="loginForm.errors.password" popover="Error: {{loginForm.errors.password}}" popover-trigger="mouseenter"></span>-->
-                                                    </label>
-
-                                                </div>
-                                            </div>
-                                            <div class="row" ng-if="authFailed">
-                                                <div class="col-lg-offset-1 alert alert-danger">
-                                                    <span style="white-space:normal;">{{ 'AUTH_FAILED' | translate }}</span>
-                                                </div>
-                                            </div>
-                                            <div class="row" ng-if="serverError">
-                                                <div class="col-lg-offset-1">
-                                                    <div class="alert alert-danger">
-                                                        <span style="white-space:normal;">{{ 'SERVER_ERROR' | translate }}</span>
-                                                    </div>
-                                                </div>
-                                            </div>
-                                        </div>
-                                        <div class="form-submit">
-                                            <div class="row">
-                                                <input type="submit" class="btn btn-block col-md-6 col-md-offset-6" value="&nbsp;{{ 'LOGIN' | translate }}" name="login"> <!-- btn-login -->
-                                            </div>
-                                        </div>
-
-                                        <div class="row sublinks">
-                                            <div class="col-md-3"><a href="/api/auth/register" ng-click="register">{{ 'REGISTER' | translate }}</a></div>
-                                            <div class="col-md-9"><a href="/api/auth/forget">{{ 'FORGET_PASSWORD' | translate }}</a></div>
-                                        </div>
-                                    </form>
-                                </div>
-                            </li>
-                        </ul>
-                    </div>
-=======
                         <lx-login-popup></lx-login-popup>
->>>>>>> 15240617
                     <% } %>
                     <% if(isAuth) { %>
                         <lx-logout-popup user="'<%= username %>'"></lx-logout-popup>
                     <% } %>
-
-
                 </div>
 
                 <bootnav class="navlist pull-right" itemlist-attr="mainNavData" type-attr="nav-pills" label-attr="title" icon-attr="icon" target-attr="target" link-attr="route" ng-init="mainNavData = <%= JSON.stringify(topLevelNavigation) %>"></bootnav>
@@ -152,8 +88,8 @@
 
                     </div>
                     <div class="pull-right">
-                        <img src="/img/socket-on.png" title="Socketverbindung" ng-if="socketEnabled" />
-                        <img src="/img/socket-off.png" title="Socketverbindung getrennt!" ng-if="!socketEnabled" />
+                        <img src="/img/socket-on.png" title="Socketverbindung" ui-if="socketEnabled" />
+                        <img src="/img/socket-off.png" title="Socketverbindung getrennt!" ui-if="!socketEnabled" />
                         <!--<img src="/img/socketoff-icon.png" title="Keine schnelle Datenverbindung möglich!" style="height: 25px; cursor: pointer;"/>-->
                     </div>
 
@@ -165,7 +101,7 @@
             <!-- login end -->
             <div>
                 <div class="p-wrapper">
-                    <alert class="ng-cloak" style="margin: 2em 2em 0em; text-align: center" type="lxAlert.type" ng-show="lxAlert.visible" close="lxAlert.close()">{{lxAlert.msg}}</alert>
+                    <alert class="ng-cloak" style="margin: 2em 2em 0em; text-align: center" type="lxAlert.type" ng-if="lxAlert.visible" close="lxAlert.close()">{{lxAlert.msg}}</alert>
                 </div>
             </div>
 
@@ -179,7 +115,6 @@
 <!--@@livereload-->
 <script type="text/javascript" src="/socket.io/socket.io.js" charset="utf-8"></script>
 <script type="text/javascript" src="/vendor/angular/angular<!--@@min-->.js" charset="utf-8"></script>
-<script type="text/javascript" src="/vendor/angular/angular-route<!--@@min-->.js" charset="utf-8"></script>
 <script type="text/javascript" src="/vendor/angular-ui-bootstrap/ui-bootstrap-tpls-0.6.0<!--@@min-->.js" charset="utf-8"></script>
 <script type="text/javascript" src="/vendor/showdown/src/showdown.js" charset="utf-8"></script>
 <script type="text/javascript" src="/vendor/highlightjs/highlight.pack.js" charset="utf-8"></script>
