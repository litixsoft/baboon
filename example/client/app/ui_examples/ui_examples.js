<<<<<<< HEAD
/*global kendo, google, alert */

angular.module('uiexamples', [])
=======
angular.module('ui_examples', [])
>>>>>>> 53a6f0bb

/**
 * Enterprise config area
 */

    .config(function ($routeProvider) {
        $routeProvider.when('/ui_ex', {templateUrl: 'ui_examples/ui_examples.html', controller: 'ui_examplesCtrl'});
    })




/**
 * Enterprise controller
 */
    .controller('ui_examplesCtrl', ['$scope', function ($scope) {

        $scope.title = 'UI-Examples';

    }])



/**
 * ng-grid controller
 */
    .controller('ngGridCtrl', ['$scope', function ($scope) {

        $scope.gridOptions = {
            data: 'myData',
            enablePinning: true,
            columnDefs: [{ field: 'name', width: 120, pinned: true },
                { field: 'age', width: 120 },
                { field: 'birthday', width: 120 },
                { field: 'salary', width: 120 }]
        };
        $scope.gridOptions2 = {
            data: 'myData',
            showGroupPanel: true
        };
        $scope.myData = [{ name: 'Moroni', age: 50, birthday: 'Oct 28, 1970', salary: '60,000' },
            { name: 'Tiancum', age: 43, birthday: 'Feb 12, 1985', salary: '70,000' },
            { name: 'Jacob', age: 27, birthday: 'Aug 23, 1983', salary: '50,000' },
            { name: 'Nephi', age: 29, birthday: 'May 31, 2010', salary: '40,000' },
            { name: 'Enos', age: 34, birthday: 'Aug 3, 2008', salary: '30,000' },
            { name: 'Moroni', age: 50, birthday: 'Oct 28, 1970', salary: '60,000' },
            { name: 'Tiancum', age: 43, birthday: 'Feb 12, 1985', salary: '70,000' },
            { name: 'Jacob', age: 27, birthday: 'Aug 23, 1983', salary: '40,000' },
            { name: 'Nephi', age: 29, birthday: 'May 31, 2010', salary: '50,000' },
            { name: 'Enos', age: 34, birthday: 'Aug 3, 2008', salary: '30,000' },
            { name: 'Moroni', age: 50, birthday: 'Oct 28, 1970', salary: '60,000' },
            { name: 'Tiancum', age: 43, birthday: 'Feb 12, 1985', salary: '70,000' },
            { name: 'Jacob', age: 27, birthday: 'Aug 23, 1983', salary: '40,000' },
            { name: 'Nephi', age: 29, birthday: 'May 31, 2010', salary: '50,000' },
            { name: 'Enos', age: 34, birthday: 'Aug 3, 2008', salary: '30,000' }];


    }])

    .controller('kendoGridCtrl', ['$scope', function ($scope) {

        $scope.myData = [{'ProductID':1,'ProductName':'Chai','Supplier':{'SupplierID':1,'SupplierName':'Exotic Liquids'},'Category':{'CategoryID':1,'CategoryName':'Beverages'},'UnitPrice':18.0,'UnitsInStock':39,'Discontinued':false},{'ProductID':2,'ProductName':'Chang','Supplier':{'SupplierID':1,'SupplierName':'Exotic Liquids'},'Category':{'CategoryID':1,'CategoryName':'Beverages'},'UnitPrice':19.0,'UnitsInStock':17,'Discontinued':false},{'ProductID':3,'ProductName':'Aniseed Syrup','Supplier':{'SupplierID':1,'SupplierName':'Exotic Liquids'},'Category':{'CategoryID':2,'CategoryName':'Condiments'},'UnitPrice':10.0,'UnitsInStock':13,'Discontinued':false},{'ProductID':4,'ProductName':'Chef Anton\u0027s Cajun Seasoning','Supplier':{'SupplierID':2,'SupplierName':'New Orleans Cajun Delights'},'Category':{'CategoryID':2,'CategoryName':'Condiments'},'UnitPrice':22.0,'UnitsInStock':53,'Discontinued':false},{'ProductID':5,'ProductName':'Chef Anton\u0027s Gumbo Mix','Supplier':{'SupplierID':2,'SupplierName':'New Orleans Cajun Delights'},'Category':{'CategoryID':2,'CategoryName':'Condiments'},'UnitPrice':21.35,'UnitsInStock':0,'Discontinued':true},{'ProductID':6,'ProductName':'Grandma\u0027s Boysenberry Spread','Supplier':{'SupplierID':3,'SupplierName':'Grandma Kelly\u0027s Homestead'},'Category':{'CategoryID':2,'CategoryName':'Condiments'},'UnitPrice':25.0,'UnitsInStock':120,'Discontinued':false},{'ProductID':7,'ProductName':'Uncle Bob\u0027s Organic Dried Pears','Supplier':{'SupplierID':3,'SupplierName':'Grandma Kelly\u0027s Homestead'},'Category':{'CategoryID':7,'CategoryName':'Produce'},'UnitPrice':30.0,'UnitsInStock':15,'Discontinued':false},{'ProductID':8,'ProductName':'Northwoods Cranberry Sauce','Supplier':{'SupplierID':3,'SupplierName':'Grandma Kelly\u0027s Homestead'},'Category':{'CategoryID':2,'CategoryName':'Condiments'},'UnitPrice':40.0,'UnitsInStock':6,'Discontinued':false},{'ProductID':9,'ProductName':'Mishi Kobe Niku','Supplier':{'SupplierID':4,'SupplierName':'Tokyo Traders'},'Category':{'CategoryID':6,'CategoryName':'Meat/Poultry'},'UnitPrice':97.0,'UnitsInStock':29,'Discontinued':true},{'ProductID':10,'ProductName':'Ikura','Supplier':{'SupplierID':4,'SupplierName':'Tokyo Traders'},'Category':{'CategoryID':8,'CategoryName':'Seafood'},'UnitPrice':31.0,'UnitsInStock':31,'Discontinued':false},{'ProductID':11,'ProductName':'Queso Cabrales','Supplier':{'SupplierID':5,'SupplierName':'Cooperativa de Quesos \u0027Las Cabras\u0027'},'Category':{'CategoryID':4,'CategoryName':'Dairy Products'},'UnitPrice':21.0,'UnitsInStock':22,'Discontinued':false},{'ProductID':12,'ProductName':'Queso Manchego La Pastora','Supplier':{'SupplierID':5,'SupplierName':'Cooperativa de Quesos \u0027Las Cabras\u0027'},'Category':{'CategoryID':4,'CategoryName':'Dairy Products'},'UnitPrice':38.0,'UnitsInStock':86,'Discontinued':false},{'ProductID':13,'ProductName':'Konbu','Supplier':{'SupplierID':6,'SupplierName':'Mayumi\u0027s'},'Category':{'CategoryID':8,'CategoryName':'Seafood'},'UnitPrice':6.0,'UnitsInStock':24,'Discontinued':false},{'ProductID':14,'ProductName':'Tofu','Supplier':{'SupplierID':6,'SupplierName':'Mayumi\u0027s'},'Category':{'CategoryID':7,'CategoryName':'Produce'},'UnitPrice':23.25,'UnitsInStock':35,'Discontinued':false},{'ProductID':15,'ProductName':'Genen Shouyu','Supplier':{'SupplierID':6,'SupplierName':'Mayumi\u0027s'},'Category':{'CategoryID':2,'CategoryName':'Condiments'},'UnitPrice':15.5,'UnitsInStock':39,'Discontinued':false},{'ProductID':16,'ProductName':'Pavlova','Supplier':{'SupplierID':7,'SupplierName':'Pavlova, Ltd.'},'Category':{'CategoryID':3,'CategoryName':'Confections'},'UnitPrice':17.45,'UnitsInStock':29,'Discontinued':false},{'ProductID':17,'ProductName':'Alice Mutton','Supplier':{'SupplierID':7,'SupplierName':'Pavlova, Ltd.'},'Category':{'CategoryID':6,'CategoryName':'Meat/Poultry'},'UnitPrice':39.0,'UnitsInStock':0,'Discontinued':true},{'ProductID':18,'ProductName':'Carnarvon Tigers','Supplier':{'SupplierID':7,'SupplierName':'Pavlova, Ltd.'},'Category':{'CategoryID':8,'CategoryName':'Seafood'},'UnitPrice':62.5,'UnitsInStock':42,'Discontinued':false},{'ProductID':19,'ProductName':'Teatime Chocolate Biscuits','Supplier':{'SupplierID':8,'SupplierName':'Specialty Biscuits, Ltd.'},'Category':{'CategoryID':3,'CategoryName':'Confections'},'UnitPrice':9.2,'UnitsInStock':25,'Discontinued':false},{'ProductID':20,'ProductName':'Sir Rodney\u0027s Marmalade','Supplier':{'SupplierID':8,'SupplierName':'Specialty Biscuits, Ltd.'},'Category':{'CategoryID':3,'CategoryName':'Confections'},'UnitPrice':81.0,'UnitsInStock':40,'Discontinued':false}];

        $scope.things = new kendo.data.DataSource({
            data: $scope.myData
        });

        $scope.rowSelected = function(e) {
            var grid = e.sender;
            var selectedRows = grid.select();
            for (var i = 0; i < selectedRows.length; i++) {
                $scope.selectedItem = grid.dataItem(selectedRows[i]);
                break;
            }
        };
    }])
/**
 * Accordion Controller
 */
    .controller('AccordionDemoCtrl',['$scope',function ($scope) {
        $scope.oneAtATime = true;

        $scope.groups = [
            {
                title: 'Dynamic Group Header - 1',
                content: 'Dynamic Group Body - 1'
            },
            {
                title: 'Dynamic Group Header - 2',
                content: 'Dynamic Group Body - 2'
            }
        ];

        $scope.items = ['Item 1', 'Item 2', 'Item 3'];

        $scope.addItem = function() {
            var newItemNo = $scope.items.length + 1;
            $scope.items.push('Item ' + newItemNo);
        };
    }])
/**
 * Buttons Radios Checkboxes Controller
 */
    .controller('AlertsCtrl',['$scope',function ($scope) {
        $scope.alerts = [
            {
                type: 'success',
                title: 'Holy guacamole!',
                content: 'Best check yo self, you are not looking too good.<br><br><pre>2 + 3 = {{ 2 + 3 }}</pre>'
            },
            {
                type: 'info',
                title: 'Heads up!',
                content: 'Best check yo self, you are not looking too good.<br><br><pre>2 + 3 = {{ 2 + 3 }}</pre>'
            }
        ];

        $scope.addAlert = function() {
            $scope.alerts.push({content: 'Another alert!'});
        };

        $scope.closeAlert = function(index) {
            $scope.alerts.splice(index, 1);
        };
    }])
/**
 * Buttons Radios Checkboxes Controller
 */
    .controller('ButtonsCtrl',['$scope',function ($scope) {
        $scope.singleModel = 1;

        $scope.radioModel = 'Middle';

        $scope.checkbox = {
            left: false,
            middle: true,
            right: false
        };

        $scope.radio = {
            left: false,
            middle: true,
            right: false
        };

        $scope.button =  {
            active: true
        };
        $scope.buttonSelect = {
            price: '89,99',
            currency: '$'
        };
    }])


/**
 * Calendar Controller
 */
    .controller('CalendarCtrl',['$scope', function ($scope) {

        var date = new Date();
        var d = date.getDate();
        var m = date.getMonth();
        var y = date.getFullYear();

        $scope.eventSource = {
            url: 'http://www.google.com/calendar/feeds/usa__en%40holiday.calendar.google.com/public/basic',
            className: 'gcal-event',           // an option!
            currentTimezone: 'America/Chicago' // an option!
        };

        $scope.events = [
            {title: 'All Day Event',start: new Date(y, m, 1)},
            {title: 'Long Event',start: new Date(y, m, d - 5),end: new Date(y, m, d - 2)},
            {id: 999,title: 'Repeating Event',start: new Date(y, m, d - 3, 16, 0),allDay: false},
            {id: 999,title: 'Repeating Event',start: new Date(y, m, d + 4, 16, 0),allDay: false},
            {title: 'Birthday Party',start: new Date(y, m, d + 1, 19, 0),end: new Date(y, m, d + 1, 22, 30),allDay: false},
            {title: 'Click for Google',start: new Date(y, m, 28),end: new Date(y, m, 29),url: 'http://google.com/'}
        ];

        $scope.eventSources = [$scope.events, $scope.eventSource];

        $scope.addEvent = function() {
            $scope.events.push({
                title: 'Open Sesame',
                start: new Date(y, m, 28),
                end: new Date(y, m, 29)
            });
        };

        $scope.remove = function(index) {
            $scope.events.splice(index,1);
        };
    }])


/**
 * Carousel Controller
 */
    .controller('CarouselDemoCtrl',['$scope',function ($scope) {

        $scope.myInterval = 5000;
        $scope.slides = [
            {image: 'http://placekitten.com/200/200',text: 'Kitten.'},
            {image: 'http://placekitten.com/225/200',text: 'Kitty!'},
            {image: 'http://placekitten.com/250/200',text: 'Cat.'},
            {image: 'http://placekitten.com/275/200',text: 'Feline!'}
        ];
        $scope.addSlide = function() {
            $scope.slides.push({
                image: 'http://placekitten.com/'+(200+25*Math.floor(Math.random()*4))+'/200',
                text: ['More','Extra','Lots of','Surplus'][Math.floor(Math.random()*4)] + ' ' +
                    ['Cats', 'Kittys', 'Felines', 'Cutes'][Math.floor(Math.random()*4)]
            });
        };
    }])


/**
 * Collapse Controller
 */
    .controller('CodemirrorDemoCtrl',['$scope',function ($scope) {

        $scope.codeMirrorModel = 'var test = 12;';
    }])



/**
 * Collapse Controller
 */
    .controller('CollapseDemoCtrl',['$scope',function ($scope) {

        $scope.isCollapsed = false;
    }])

/**
 * Datepicker Controller
 */
    .controller('DatepickerCtrl',['$scope',function ($scope) {

        $scope.datepicker = {
            date: '2012-09-01T00:00:00.000Z'
        };

        $scope.timepicker = {
            time: ''
        };
    }])

//function TestDialogController($scope, dialog){
//    $scope.close = function(result){
//        dialog.close(result);
//    };
//}



/**
 * Modal Dialog MsgBox Controller
 */
    .controller('StrapDialogController',['$scope','$modal',function ($scope,$modal) {

        $scope.modal = {content: 'Hello Modal', saved: false};

        $scope.viaService = function() {
            // do something
//            var modal = $modal({
            $modal({
                template: 'enterprise/popup.html',
                show: true,
                scope: $scope, //undokumentiert
                backdrop: 'static'
            });
        };
        $scope.parentController = function(dismiss) {
            console.warn(arguments);
            // do something
            dismiss();
        };
    }])
    .controller('TestDialogController',['$scope','dialog',function ($scope,dialog) {

        $scope.close = function(result){
            dialog.close(result);
        };
    }])
    .controller('DialogDemoCtrl',['$scope','$dialog',function ($scope, $dialog) {

        // Inlined template for demo
        var t = '<div class="modal-header">'+
            '<h1>This is the title</h1>'+
            '</div>'+
            '<div class="modal-body">'+
            '<p>Enter a value to pass to <code>close</code> as the result: <input ng-model="result" /></p>'+
            '</div>'+
            '<div class="modal-footer">'+
            '<button ng-click="close(result)" class="btn btn-primary" >Close</button>'+
            '</div>';

        $scope.opts = {
            backdrop: true,
            keyboard: true,
            backdropClick: true,
            template:  t, // OR: templateUrl: 'path/to/view.html',
            controller: 'TestDialogController'
        };

        $scope.message = '';
        $scope.message2 = '';

        $scope.openDialog = function(){
            var d = $dialog.dialog($scope.opts);
            d.open().then(function(result){
                if(result)
                {
                    $scope.message = result ;
                    //alert('dialog closed with result: ' + result);
                }
            });
        };

        $scope.openMessageBox = function(){
            var title = 'This is a message box';
            var msg = 'This is the content of the message box';
            var btns = [{result:'cancel', label: 'Cancel'}, {result:'ok', label: 'OK', cssClass: 'btn-primary'}];

            $dialog.messageBox(title, msg, btns)
                .open()
                .then(function(result){
                    $scope.message2 = result ;
                    //alert('dialog closed with result: ' + result);
                });
        };
    }])
    .controller('ModalDemoCtrl',['$scope',function ($scope) {
        $scope.open = function () {
            $scope.shouldBeOpen = true;
        };

        $scope.close = function () {
            $scope.closeMsg = 'I was closed at: ' + new Date();
            $scope.shouldBeOpen = false;
        };

        $scope.items = ['item1', 'item2'];

        $scope.opts = {
            backdropFade: true,
            dialogFade:true
        };
    }])

/**
 * Eventbinder Controller
 */
    .controller('EventbinderCtrl',['$scope', function ($scope) {
        $scope.text = '';
        $scope.input = '';
        $scope.blurCallback = function() {
            $scope.text = $scope.input;
        };
    }])

/**
 * Google Maps Controller
 */
    .controller('MapsCtrl',['$scope', function ($scope) {

        $scope.myMarkers = [];

        $scope.mapOptions = {
            center: new google.maps.LatLng(35.784, -78.670),
            zoom: 15,
            mapTypeId: google.maps.MapTypeId.ROADMAP
        };

        $scope.addMarker = function($event) {
            $scope.myMarkers.push(new google.maps.Marker({
                map: $scope.myMap,
                position: $event.latLng
            }));
        };

        $scope.setZoomMessage = function(zoom) {
            $scope.zoomMessage = 'You just zoomed to '+zoom+'!';
            console.log(zoom,'zoomed');
        };

        $scope.openMarkerInfo = function(marker) {
            $scope.currentMarker = marker;
            $scope.currentMarkerLat = marker.getPosition().lat();
            $scope.currentMarkerLng = marker.getPosition().lng();
            $scope.myInfoWindow.open($scope.myMap, marker);
        };

        $scope.setMarkerPosition = function(marker, lat, lng) {
            marker.setPosition(new google.maps.LatLng(lat, lng));
        };
    }])

/**
 * Keypress Controller
 */
    .controller('KeypressCtrl',['$scope', function ($scope) {
        $scope.first = 'ui-keypress   Hit [Enter]. The $event hersdae is different from keypress, but fires earlier.';
        $scope.second = 'ui-keydown    Hit [Enter] or [Alt]+[Space] and remember that this normally adds a new line if we don\'t $event.preventDefault()';
        $scope.third = 'ui-keyup      Hit [Enter]. Remember not to close the alert using [Enter] or it will refire keyup.';
        $scope.keypressCallback = function($event) {
            alert('Voila!');
            $event.preventDefault();
        };
    }])

/**
 * Navbar Controller
 */
    .controller('NavbarCtrl',['$scope', '$location', function ($scope, $location) {

        $scope.$location = $location;
    }])


/**
 * Pagination Controller
 */
    .controller('PaginationDemoCtrl',['$scope',function ($scope) {

        $scope.noOfPages = 7;
        $scope.currentPage = 4;
        $scope.maxSize = 5;

        $scope.setPage = function (pageNo) {
            $scope.currentPage = pageNo;
        };
    }])

/**
 * Popover Controller
 */
    .controller('PopoverDemoCtrl',['$scope',function ($scope) {

        $scope.dynamicPopover = 'Hello, World!';
        $scope.dynamicPopoverText = 'dynamic';
        $scope.dynamicPopoverTitle = 'Title';

        $scope.popover = {
            content: 'Nix neues',
            title: 'Titel'
        };
    }])

/**
 * Enterprise edit controller
 */
    .controller('DropdownCtrl', ['$scope', function ($scope) {
        $scope.items = [
            'The first choice!',
            'And another choice for you.',
            'but wait! A third!'
        ];
        $scope.message = '';
        $scope.action = function(){
            //alert('Klick');
            $scope.message = 'Klick';
        };
        $scope.dropdown = [
            {
                text: 'Another action',
                href: '#anotherAction'
            },
            {
                text: 'Something else here',
                click: '$alert(\'working ngClick!\')'
            },
            {
                divider: true
            },
            {
                text: 'Separated link',
                href: '#',
                submenu: [
                    {
                        text: 'Second level link',
                        href: '#'
                    },
                    {
                        text: 'Second level link 2',
                        href: '#'
                    }
                ]
            }
        ];
    }])


/**
 * Sortable controller
 */
    .controller('SortableCtrl', ['$scope',function ($scope) {

        $scope.parents = [
            { name: 'Anna',
                children: ['Alvin', 'Becky' ,'Charlie'] },
            { name: 'Barney',
                children: ['Dorothy', 'Eric'] },
            { name: 'Chris',
                children: ['Frank', 'Gary', 'Henry'] }
        ];

        $scope.items = ['One', 'Two', 'Three'];

    }])


/**
 * Tabs controller
 */
    .controller('TabsDemoCtrl', ['$scope',function ($scope) {

        $scope.panes = [
            { title:'Dynamic Title 1', content:'Dynamic content 1' },
            { title:'Dynamic Title 2', content:'Dynamic content 2' }
        ];

        $scope.tabs = [
            {
                title: 'Home',
                content: 'Raw denim you probably haven\'t heard of them jean shorts Austin. Nesciunt tofu stumptown aliqua, retro synth master cleanse. Mustache cliche tempor, williamsburg carles vegan helvetica.'
            },
            {
                title: 'Profile',
                content: 'Food truck fixie locavore, accusamus mcsweeney\'s marfa nulla single-origin coffee squid. Exercitation +1 labore velit, blog sartorial PBR leggings next level wes anderson artisan four loko farm-to-table craft beer twee.'
            },
            {
                title: 'About',
                content: 'Etsy mixtape wayfarers, ethical wes anderson tofu before they sold out mcsweeney\'s organic lomo retro fanny pack lo-fi farm-to-table readymade.'
            }
        ];

        $scope.tabs.activeTab = 0;
    }])


/**
 * Tooltip  controller
 */
    .controller('TooltipDemoCtrl', ['$scope', function ($scope) {

        $scope.dynamicTooltip = 'Hello, World!';
        $scope.dynamicTooltipText = 'dynamic';


        $scope.checked = false;
        $scope.tooltip = {
            title: 'Hello Tooltip<br />Haken ist gesetzt:'
            //checked: false
        };

    }])

/**
 * Enterprise edit controller
 */
    .controller('TypeaheadCtrl', ['$scope', function ($scope) {

        $scope.selected = undefined;
        $scope.states = ['Alabama', 'Alaska', 'Arizona', 'Arkansas', 'California', 'Colorado', 'Connecticut', 'Delaware', 'Florida', 'Georgia', 'Hawaii', 'Idaho', 'Illinois', 'Indiana', 'Iowa', 'Kansas', 'Kentucky', 'Louisiana', 'Maine', 'Maryland', 'Massachusetts', 'Michigan', 'Minnesota', 'Mississippi', 'Missouri', 'Montana', 'Nebraska', 'Nevada', 'New Hampshire', 'New Jersey', 'New Mexico', 'New York', 'North Dakota', 'North Carolina', 'Ohio', 'Oklahoma', 'Oregon', 'Pennsylvania', 'Rhode Island', 'South Carolina', 'South Dakota', 'Tennessee', 'Texas', 'Utah', 'Vermont', 'Virginia', 'Washington', 'West Virginia', 'Wisconsin', 'Wyoming'];

        $scope.typeaheadFn = function(query, callback) {
            // $http.get('/stations/autocomplete?term='+query).success(function(stations) {
            callback($scope.states); // This will automatically open the popup with retrieved results
            // });
        };
    }])

/**
 * Validate  controller
 */
    .controller('ValidateCtrl', ['$scope', function ($scope) {
        $scope.email = '';
        $scope.password = '';
        $scope.confirm = '';

        $scope.notBlackListed = function(value) {
            var blacklist = ['bad@domain.com','verybad@domain.com'];
            return blacklist.indexOf(value) === -1;
        };
    }]);
<|MERGE_RESOLUTION|>--- conflicted
+++ resolved
@@ -1,10 +1,4 @@
-<<<<<<< HEAD
-/*global kendo, google, alert */
-
-angular.module('uiexamples', [])
-=======
 angular.module('ui_examples', [])
->>>>>>> 53a6f0bb
 
 /**
  * Enterprise config area
@@ -36,51 +30,35 @@
         $scope.gridOptions = {
             data: 'myData',
             enablePinning: true,
-            columnDefs: [{ field: 'name', width: 120, pinned: true },
-                { field: 'age', width: 120 },
-                { field: 'birthday', width: 120 },
-                { field: 'salary', width: 120 }]
+            columnDefs: [{ field: "name", width: 120, pinned: true },
+                { field: "age", width: 120 },
+                { field: "birthday", width: 120 },
+                { field: "salary", width: 120 }]
         };
         $scope.gridOptions2 = {
             data: 'myData',
             showGroupPanel: true
         };
-        $scope.myData = [{ name: 'Moroni', age: 50, birthday: 'Oct 28, 1970', salary: '60,000' },
-            { name: 'Tiancum', age: 43, birthday: 'Feb 12, 1985', salary: '70,000' },
-            { name: 'Jacob', age: 27, birthday: 'Aug 23, 1983', salary: '50,000' },
-            { name: 'Nephi', age: 29, birthday: 'May 31, 2010', salary: '40,000' },
-            { name: 'Enos', age: 34, birthday: 'Aug 3, 2008', salary: '30,000' },
-            { name: 'Moroni', age: 50, birthday: 'Oct 28, 1970', salary: '60,000' },
-            { name: 'Tiancum', age: 43, birthday: 'Feb 12, 1985', salary: '70,000' },
-            { name: 'Jacob', age: 27, birthday: 'Aug 23, 1983', salary: '40,000' },
-            { name: 'Nephi', age: 29, birthday: 'May 31, 2010', salary: '50,000' },
-            { name: 'Enos', age: 34, birthday: 'Aug 3, 2008', salary: '30,000' },
-            { name: 'Moroni', age: 50, birthday: 'Oct 28, 1970', salary: '60,000' },
-            { name: 'Tiancum', age: 43, birthday: 'Feb 12, 1985', salary: '70,000' },
-            { name: 'Jacob', age: 27, birthday: 'Aug 23, 1983', salary: '40,000' },
-            { name: 'Nephi', age: 29, birthday: 'May 31, 2010', salary: '50,000' },
-            { name: 'Enos', age: 34, birthday: 'Aug 3, 2008', salary: '30,000' }];
-
-
-    }])
-
-    .controller('kendoGridCtrl', ['$scope', function ($scope) {
-
-        $scope.myData = [{'ProductID':1,'ProductName':'Chai','Supplier':{'SupplierID':1,'SupplierName':'Exotic Liquids'},'Category':{'CategoryID':1,'CategoryName':'Beverages'},'UnitPrice':18.0,'UnitsInStock':39,'Discontinued':false},{'ProductID':2,'ProductName':'Chang','Supplier':{'SupplierID':1,'SupplierName':'Exotic Liquids'},'Category':{'CategoryID':1,'CategoryName':'Beverages'},'UnitPrice':19.0,'UnitsInStock':17,'Discontinued':false},{'ProductID':3,'ProductName':'Aniseed Syrup','Supplier':{'SupplierID':1,'SupplierName':'Exotic Liquids'},'Category':{'CategoryID':2,'CategoryName':'Condiments'},'UnitPrice':10.0,'UnitsInStock':13,'Discontinued':false},{'ProductID':4,'ProductName':'Chef Anton\u0027s Cajun Seasoning','Supplier':{'SupplierID':2,'SupplierName':'New Orleans Cajun Delights'},'Category':{'CategoryID':2,'CategoryName':'Condiments'},'UnitPrice':22.0,'UnitsInStock':53,'Discontinued':false},{'ProductID':5,'ProductName':'Chef Anton\u0027s Gumbo Mix','Supplier':{'SupplierID':2,'SupplierName':'New Orleans Cajun Delights'},'Category':{'CategoryID':2,'CategoryName':'Condiments'},'UnitPrice':21.35,'UnitsInStock':0,'Discontinued':true},{'ProductID':6,'ProductName':'Grandma\u0027s Boysenberry Spread','Supplier':{'SupplierID':3,'SupplierName':'Grandma Kelly\u0027s Homestead'},'Category':{'CategoryID':2,'CategoryName':'Condiments'},'UnitPrice':25.0,'UnitsInStock':120,'Discontinued':false},{'ProductID':7,'ProductName':'Uncle Bob\u0027s Organic Dried Pears','Supplier':{'SupplierID':3,'SupplierName':'Grandma Kelly\u0027s Homestead'},'Category':{'CategoryID':7,'CategoryName':'Produce'},'UnitPrice':30.0,'UnitsInStock':15,'Discontinued':false},{'ProductID':8,'ProductName':'Northwoods Cranberry Sauce','Supplier':{'SupplierID':3,'SupplierName':'Grandma Kelly\u0027s Homestead'},'Category':{'CategoryID':2,'CategoryName':'Condiments'},'UnitPrice':40.0,'UnitsInStock':6,'Discontinued':false},{'ProductID':9,'ProductName':'Mishi Kobe Niku','Supplier':{'SupplierID':4,'SupplierName':'Tokyo Traders'},'Category':{'CategoryID':6,'CategoryName':'Meat/Poultry'},'UnitPrice':97.0,'UnitsInStock':29,'Discontinued':true},{'ProductID':10,'ProductName':'Ikura','Supplier':{'SupplierID':4,'SupplierName':'Tokyo Traders'},'Category':{'CategoryID':8,'CategoryName':'Seafood'},'UnitPrice':31.0,'UnitsInStock':31,'Discontinued':false},{'ProductID':11,'ProductName':'Queso Cabrales','Supplier':{'SupplierID':5,'SupplierName':'Cooperativa de Quesos \u0027Las Cabras\u0027'},'Category':{'CategoryID':4,'CategoryName':'Dairy Products'},'UnitPrice':21.0,'UnitsInStock':22,'Discontinued':false},{'ProductID':12,'ProductName':'Queso Manchego La Pastora','Supplier':{'SupplierID':5,'SupplierName':'Cooperativa de Quesos \u0027Las Cabras\u0027'},'Category':{'CategoryID':4,'CategoryName':'Dairy Products'},'UnitPrice':38.0,'UnitsInStock':86,'Discontinued':false},{'ProductID':13,'ProductName':'Konbu','Supplier':{'SupplierID':6,'SupplierName':'Mayumi\u0027s'},'Category':{'CategoryID':8,'CategoryName':'Seafood'},'UnitPrice':6.0,'UnitsInStock':24,'Discontinued':false},{'ProductID':14,'ProductName':'Tofu','Supplier':{'SupplierID':6,'SupplierName':'Mayumi\u0027s'},'Category':{'CategoryID':7,'CategoryName':'Produce'},'UnitPrice':23.25,'UnitsInStock':35,'Discontinued':false},{'ProductID':15,'ProductName':'Genen Shouyu','Supplier':{'SupplierID':6,'SupplierName':'Mayumi\u0027s'},'Category':{'CategoryID':2,'CategoryName':'Condiments'},'UnitPrice':15.5,'UnitsInStock':39,'Discontinued':false},{'ProductID':16,'ProductName':'Pavlova','Supplier':{'SupplierID':7,'SupplierName':'Pavlova, Ltd.'},'Category':{'CategoryID':3,'CategoryName':'Confections'},'UnitPrice':17.45,'UnitsInStock':29,'Discontinued':false},{'ProductID':17,'ProductName':'Alice Mutton','Supplier':{'SupplierID':7,'SupplierName':'Pavlova, Ltd.'},'Category':{'CategoryID':6,'CategoryName':'Meat/Poultry'},'UnitPrice':39.0,'UnitsInStock':0,'Discontinued':true},{'ProductID':18,'ProductName':'Carnarvon Tigers','Supplier':{'SupplierID':7,'SupplierName':'Pavlova, Ltd.'},'Category':{'CategoryID':8,'CategoryName':'Seafood'},'UnitPrice':62.5,'UnitsInStock':42,'Discontinued':false},{'ProductID':19,'ProductName':'Teatime Chocolate Biscuits','Supplier':{'SupplierID':8,'SupplierName':'Specialty Biscuits, Ltd.'},'Category':{'CategoryID':3,'CategoryName':'Confections'},'UnitPrice':9.2,'UnitsInStock':25,'Discontinued':false},{'ProductID':20,'ProductName':'Sir Rodney\u0027s Marmalade','Supplier':{'SupplierID':8,'SupplierName':'Specialty Biscuits, Ltd.'},'Category':{'CategoryID':3,'CategoryName':'Confections'},'UnitPrice':81.0,'UnitsInStock':40,'Discontinued':false}];
-
-        $scope.things = new kendo.data.DataSource({
-            data: $scope.myData
-        });
-
-        $scope.rowSelected = function(e) {
-            var grid = e.sender;
-            var selectedRows = grid.select();
-            for (var i = 0; i < selectedRows.length; i++) {
-                $scope.selectedItem = grid.dataItem(selectedRows[i]);
-                break;
-            }
-        };
-    }])
+        $scope.myData = [{ name: "Moroni", age: 50, birthday: "Oct 28, 1970", salary: "60,000" },
+            { name: "Tiancum", age: 43, birthday: "Feb 12, 1985", salary: "70,000" },
+            { name: "Jacob", age: 27, birthday: "Aug 23, 1983", salary: "50,000" },
+            { name: "Nephi", age: 29, birthday: "May 31, 2010", salary: "40,000" },
+            { name: "Enos", age: 34, birthday: "Aug 3, 2008", salary: "30,000" },
+            { name: "Moroni", age: 50, birthday: "Oct 28, 1970", salary: "60,000" },
+            { name: "Tiancum", age: 43, birthday: "Feb 12, 1985", salary: "70,000" },
+            { name: "Jacob", age: 27, birthday: "Aug 23, 1983", salary: "40,000" },
+            { name: "Nephi", age: 29, birthday: "May 31, 2010", salary: "50,000" },
+            { name: "Enos", age: 34, birthday: "Aug 3, 2008", salary: "30,000" },
+            { name: "Moroni", age: 50, birthday: "Oct 28, 1970", salary: "60,000" },
+            { name: "Tiancum", age: 43, birthday: "Feb 12, 1985", salary: "70,000" },
+            { name: "Jacob", age: 27, birthday: "Aug 23, 1983", salary: "40,000" },
+            { name: "Nephi", age: 29, birthday: "May 31, 2010", salary: "50,000" },
+            { name: "Enos", age: 34, birthday: "Aug 3, 2008", salary: "30,000" }];
+
+
+    }])
+
+
 /**
  * Accordion Controller
  */
