<div class="beige-noise">
    <div class="p-wrapper">
        <h2>Baboon Login</h2>
        <form class="form" method="post" action="/login">
            <div>
                <input type="text" name="username" placeholder="Enter username">
            </div>
            <div>
                <input type="text" name="password" placeholder="Enter password">
            </div>
            <div>
                <input type="submit" class="btn btn-primary" value="Login">
            </div>
        </form>
        <% if(showMsg) { %>
            <div class="<%= sessionMsgClass %>"><%= sessionMsg %></div>
        <% } %>
    </div>
    <input ng-model="data.key" placeholder="session key">
    <input ng-model="data.value" placeholder="session value">
    <button class="btn" ng-click="setData()">Set To Session</button>
<<<<<<< HEAD
    <button class="btn btn-info" ng-click="getAll()">Get All Session</button>
    <button class="btn btn-info" ng-click="setAct()">Set Act</button>
    <pre>{{session | json}}</pre>
=======
    <button class="btn btn-info" ng-click="getData()">Get SessionData</button>
    <button class="btn btn-info" ng-click="setActivity()">Set Act</button>
    <p>{{session}}</p>
>>>>>>> d07d6d45
</div><|MERGE_RESOLUTION|>--- conflicted
+++ resolved
@@ -19,13 +19,7 @@
     <input ng-model="data.key" placeholder="session key">
     <input ng-model="data.value" placeholder="session value">
     <button class="btn" ng-click="setData()">Set To Session</button>
-<<<<<<< HEAD
-    <button class="btn btn-info" ng-click="getAll()">Get All Session</button>
-    <button class="btn btn-info" ng-click="setAct()">Set Act</button>
-    <pre>{{session | json}}</pre>
-=======
     <button class="btn btn-info" ng-click="getData()">Get SessionData</button>
     <button class="btn btn-info" ng-click="setActivity()">Set Act</button>
     <p>{{session}}</p>
->>>>>>> d07d6d45
 </div>