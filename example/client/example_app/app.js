--- conflicted
+++ resolved
@@ -1,14 +1,7 @@
 /*global angular*/
 angular.module('app', [
         'pascalprecht.translate',
-<<<<<<< HEAD
-        'ui.utils',
-        'ui.bootstrap',
-        'baboon.auth',
-        'baboon.nav',
-=======
         'baboon.module',
->>>>>>> 045e069f
         'baboon.services',
         'baboon.directives',
         'blog',
@@ -16,12 +9,7 @@
         'home',
         'translation',
         'cache',
-<<<<<<< HEAD
-        'sessionDoc'
-=======
-        'ui.lxnavigation',
         'session'
->>>>>>> 045e069f
     ])
     .config(['$routeProvider', '$locationProvider', '$translateProvider', function ($routeProvider, $locationProvider, $translateProvider) {
         $locationProvider.html5Mode(true);
