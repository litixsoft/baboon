<!DOCTYPE html>
<html lang="en" ng-app="app">
<head>
    <meta charset="utf-8">
    <title>Baboon Example App</title>
    <meta name="viewport" content="width=device-width, initial-scale=1.0">
    <meta name="description" content="">
    <meta name="author" content="">
    <!-- styles -->
    <link rel="stylesheet" href="/css/lib<!--@@min-->.css" />
    <link rel="stylesheet" href="/css/app<!--@@min-->.css" />

    <!-- HTML5 shim, for IE6-8 support of HTML5 elements -->
    <!--[if lt IE 9]>
    <script src="/js/html5shiv.js"></script>
    <![endif]-->
    <!-- fav and touch icons -->
    <link rel="apple-touch-icon-precomposed" sizes="144x144" href="/img/apple-touch-icon-144-precomposed.png">
    <link rel="apple-touch-icon-precomposed" sizes="114x114" href="/img/apple-touch-icon-114-precomposed.png">
    <link rel="apple-touch-icon-precomposed" sizes="72x72" href="/img/apple-touch-icon-72-precomposed.png">
    <link rel="apple-touch-icon-precomposed" href="/img/apple-touch-icon-57-precomposed.png">
    <link rel="shortcut icon" href="/img/favicon.png">
</head>
<body>
<<<<<<< HEAD
    <div>
        <div>
=======
<div id="singlepageFrame">

    <div class="beige-noise">
        <div class="p-wrapper">
>>>>>>> 75a90975
            <% include controls/topNav.html %>
            <ul class="nav nav-pills">
                <li><a href="/home">Home</a></li>
                <li><a href="/home/about">About</a></li>
                <li><a href="/enterprise">Enterprise</a></li>
<<<<<<< HEAD
                <li class="dropdown">
                    <a class="dropdown-toggle" data-toggle="dropdown" href="#">Blog<b class="caret"></b></a>
                    <ul class="dropdown-menu">
                        <li><a href="/blog">Blog</a></li>
                        <li><a href="/blog/admin">Admin</a></li>
                    </ul>
                </li>
            </ul>
        </div>
        <div ng-view></div>
    </div>
    <!--@@livereload-->
    <script type="text/javascript" src="/socket.io/socket.io.js" charset="utf-8"></script>
    <script type="text/javascript" src="/js/lib<!--@@min-->.js" charset="utf-8"></script>
    <script type="text/javascript" src="/js/common<!--@@min-->.js" charset="utf-8"></script>
    <script type="text/javascript" src="/js/common.tpl<!--@@min-->.js" charset="utf-8"></script>
    <script type="text/javascript" src="/js/app<!--@@min-->.js" charset="utf-8"></script>
    <script type="text/javascript" src="/js/app.tpl<!--@@min-->.js" charset="utf-8"></script>
=======
                <li><a href="/blog">Blog</a></li>
                <li><a href="/blog/admin">Admin</a></li>
            </ul>
        </div>
    </div>
    <div ng-view></div>
</div>

<!--@@jqueryIncludes-->

<!--@@livereload-->
<script type="text/javascript" src="/socket.io/socket.io.js" charset="utf-8"></script>
<script type="text/javascript" src="/js/lib<!--@@min-->.js" charset="utf-8"></script>
<script type="text/javascript" src="/js/common<!--@@min-->.js" charset="utf-8"></script>
<script type="text/javascript" src="/js/common.tpl<!--@@min-->.js" charset="utf-8"></script>
<script type="text/javascript" src="/js/app<!--@@min-->.js" charset="utf-8"></script>
<script type="text/javascript" src="/js/app.tpl<!--@@min-->.js" charset="utf-8"></script>

<!-- UI-Modules -->
<!--@@extendCSSincludes-->
<!--@@extendJSincludes-->

<!--@@vendorCSSincludes-->
<!--@@vendorJSincludes-->

>>>>>>> 75a90975
</body>
</html><|MERGE_RESOLUTION|>--- conflicted
+++ resolved
@@ -22,21 +22,15 @@
     <link rel="shortcut icon" href="/img/favicon.png">
 </head>
 <body>
-<<<<<<< HEAD
-    <div>
-        <div>
-=======
 <div id="singlepageFrame">
 
     <div class="beige-noise">
         <div class="p-wrapper">
->>>>>>> 75a90975
             <% include controls/topNav.html %>
             <ul class="nav nav-pills">
                 <li><a href="/home">Home</a></li>
                 <li><a href="/home/about">About</a></li>
                 <li><a href="/enterprise">Enterprise</a></li>
-<<<<<<< HEAD
                 <li class="dropdown">
                     <a class="dropdown-toggle" data-toggle="dropdown" href="#">Blog<b class="caret"></b></a>
                     <ul class="dropdown-menu">
@@ -44,20 +38,6 @@
                         <li><a href="/blog/admin">Admin</a></li>
                     </ul>
                 </li>
-            </ul>
-        </div>
-        <div ng-view></div>
-    </div>
-    <!--@@livereload-->
-    <script type="text/javascript" src="/socket.io/socket.io.js" charset="utf-8"></script>
-    <script type="text/javascript" src="/js/lib<!--@@min-->.js" charset="utf-8"></script>
-    <script type="text/javascript" src="/js/common<!--@@min-->.js" charset="utf-8"></script>
-    <script type="text/javascript" src="/js/common.tpl<!--@@min-->.js" charset="utf-8"></script>
-    <script type="text/javascript" src="/js/app<!--@@min-->.js" charset="utf-8"></script>
-    <script type="text/javascript" src="/js/app.tpl<!--@@min-->.js" charset="utf-8"></script>
-=======
-                <li><a href="/blog">Blog</a></li>
-                <li><a href="/blog/admin">Admin</a></li>
             </ul>
         </div>
     </div>
@@ -81,6 +61,5 @@
 <!--@@vendorCSSincludes-->
 <!--@@vendorJSincludes-->
 
->>>>>>> 75a90975
 </body>
 </html>