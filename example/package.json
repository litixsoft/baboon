{
<<<<<<< HEAD
    "name": "baboon-example",
    "description": "Example App for baboon web application framework",
    "version": "0.1.0",
    "private": true,
    "scripts": {
        "test-client": "grunt test",
        "start": "node app.js"
    },
    "dependencies": {
        "lx-valid": "~0.2.1",
        "lx-mongodb": "~0.2.0",
        "lx-helpers": "~0.1.0"
    },
    "devDependencies": {
        "grunt": "0.4.1",
        "grunt-contrib-clean": "~0.4.0",
        "grunt-contrib-jshint": "git://github.com/litixsoft/grunt-contrib-jshint.git",
        "grunt-contrib-copy": "~0.4.1",
        "grunt-contrib-concat": "~0.1.3",
        "grunt-express-server": "git://github.com/litixsoft/grunt-express-server.git",
        "grunt-contrib-livereload": "~0.1.2",
        "grunt-regarde": "~0.1.1",
        "grunt-open": "~0.2.0",
        "grunt-text-replace": "~0.3.2",
        "grunt-contrib-uglify": "~0.2.0",
        "karma": "~0.8.5",
        "grunt-karma": "~0.4.3",
        "grunt-contrib-cssmin": "~0.6.0",
        "grunt-html2js": "~0.1.3",
        "grunt-ngmin": "0.0.2",
        "grunt-jasmine-node": "~0.1.0"
    }
=======
  "name": "baboon-example",
  "description": "Example App for baboon web application framework",
  "version": "0.1.0",
  "private": true,
  "scripts": {
    "test-client": "grunt test",
    "start": "node app.js"
  },
  "dependencies": {
    "lx-valid": "~0.2.1",
    "lx-mongodb": "~0.2.0",
    "lx-helpers": "~0.1.0"
  },
  "devDependencies": {
    "grunt": "0.4.1",
    "grunt-contrib-clean": "~0.4.0",
    "grunt-contrib-jshint": "git://github.com/litixsoft/grunt-contrib-jshint.git",
    "grunt-contrib-copy": "~0.4.1",
    "grunt-contrib-concat": "~0.1.3",
    "grunt-contrib-livereload": "~0.1.2",
    "grunt-regarde": "~0.1.1",
    "grunt-open": "~0.2.0",
    "grunt-text-replace": "~0.3.2",
    "grunt-contrib-uglify": "~0.2.0",
    "karma": "~0.8.5",
    "grunt-karma": "~0.4.3",
    "grunt-contrib-cssmin": "~0.6.0",
    "grunt-html2js": "~0.1.3",
    "grunt-ngmin": "0.0.2",
    "grunt-express-server": "~0.3.1"
  }
>>>>>>> eb7017b3
}<|MERGE_RESOLUTION|>--- conflicted
+++ resolved
@@ -1,5 +1,4 @@
 {
-<<<<<<< HEAD
     "name": "baboon-example",
     "description": "Example App for baboon web application framework",
     "version": "0.1.0",
@@ -19,7 +18,6 @@
         "grunt-contrib-jshint": "git://github.com/litixsoft/grunt-contrib-jshint.git",
         "grunt-contrib-copy": "~0.4.1",
         "grunt-contrib-concat": "~0.1.3",
-        "grunt-express-server": "git://github.com/litixsoft/grunt-express-server.git",
         "grunt-contrib-livereload": "~0.1.2",
         "grunt-regarde": "~0.1.1",
         "grunt-open": "~0.2.0",
@@ -30,39 +28,7 @@
         "grunt-contrib-cssmin": "~0.6.0",
         "grunt-html2js": "~0.1.3",
         "grunt-ngmin": "0.0.2",
+        "grunt-express-server": "~0.3.1",
         "grunt-jasmine-node": "~0.1.0"
     }
-=======
-  "name": "baboon-example",
-  "description": "Example App for baboon web application framework",
-  "version": "0.1.0",
-  "private": true,
-  "scripts": {
-    "test-client": "grunt test",
-    "start": "node app.js"
-  },
-  "dependencies": {
-    "lx-valid": "~0.2.1",
-    "lx-mongodb": "~0.2.0",
-    "lx-helpers": "~0.1.0"
-  },
-  "devDependencies": {
-    "grunt": "0.4.1",
-    "grunt-contrib-clean": "~0.4.0",
-    "grunt-contrib-jshint": "git://github.com/litixsoft/grunt-contrib-jshint.git",
-    "grunt-contrib-copy": "~0.4.1",
-    "grunt-contrib-concat": "~0.1.3",
-    "grunt-contrib-livereload": "~0.1.2",
-    "grunt-regarde": "~0.1.1",
-    "grunt-open": "~0.2.0",
-    "grunt-text-replace": "~0.3.2",
-    "grunt-contrib-uglify": "~0.2.0",
-    "karma": "~0.8.5",
-    "grunt-karma": "~0.4.3",
-    "grunt-contrib-cssmin": "~0.6.0",
-    "grunt-html2js": "~0.1.3",
-    "grunt-ngmin": "0.0.2",
-    "grunt-express-server": "~0.3.1"
-  }
->>>>>>> eb7017b3
 }