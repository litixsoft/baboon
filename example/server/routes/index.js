--- conflicted
+++ resolved
@@ -11,26 +11,6 @@
     res.render('app/admin/index');
 });
 
-<<<<<<< HEAD
-    // Guide
-    var guide = function(req, res){
-        res.render('app/guide/index');
-    };
-
-    // Demo
-    var demo = function(req, res){
-        res.render('app/demo/index');
-    };
-
-    // Application routes
-    app.get('/admin', admin);
-    app.get('/admin/*', admin);
-    app.get('/demo', demo);
-    app.get('/demo/*', demo);
-    app.get('/guide', guide);
-    app.get('/guide/*', guide);
-};
-=======
 router.get('/admin/*', function(req, res) {
     res.render('app/admin/index');
 });
@@ -47,5 +27,4 @@
     res.render('app/main/index');
 });
 
-module.exports = router;
->>>>>>> b51e4c69
+module.exports = router;