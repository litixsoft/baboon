'use strict';

/**
 * The account module.
 *
 * @return {Object} An object with methods for account handling.
 */
module.exports = function (config, logging) {
    var userRepo = require('./repositories')(config.rights.database).users;
    var AccountError = require('./errors').AccountError;
    var crypto = require('./crypto')();
    var mail = require('./mail')(config.mail);
    var pub = {};

    var createUser = function (user, callback) {
        userRepo.validate(user, {}, function (error, result) {
            if (error) {
                callback(new AccountError('Could not create user!'));
                return;
            }

            if (result.valid) {
                crypto.hashWithRandomSalt(user.password, function (error, result) {
                    user.password = result.hash;
                    user.salt = result.salt;

                    userRepo.createUser(user, function (error, result) {
                        if (error) {
                            callback(new AccountError('Could not create user!'));
                            return;
                        }
                        callback(error, result);
                    });
                });
            }
            else {
                callback({validation: result.errors});
            }
        });
    };

//    pub.resetPassword = function(user, callback) {
//      callback();
//    };

    /**
     * Gets the username for the given email.
     *
     * @param {string} email The email to find the username.
     * @param {function} callback The callback function.
     */
    var getUsername = function (email, callback) {
        userRepo.findOne({email: email}, {fields: ['name']}, function (error, result) {
            if (error) {
                logging.syslog.error('%s! getting user from db: %j', error.toString(), email);
                callback(new AccountError('Could not get username.', 500));
                return;
            }

            if (!result) {
                callback(new AccountError('Username not found.', 404));
                return;
            }

            callback(null, result);
        });
    };

    /**
     * Gets the base url.
     *
     */
    var getBaseUrl = function () {
        var url = config.protocol + '://' + config.host;

        if (config.port !== 80) {
            url += ':' + config.port;
        }

        return url;
    };

    /**
     * Authenticate
     * Helper for login
     *
     * @param username
     * @param password
     * @param callback
     */
    var authenticate = function (username, password, callback) {

        var testUser = 'admin';
        var testPassword = 'a';

        if (username === testUser && password === testPassword) {
            callback(null, true);
        }
        else {
            callback(new AccountError('Username or password do not match', 403));
        }
    };

    // API for account

    /**
     * Gets the username for the given email and sends the username to the give email.
     *
<<<<<<< HEAD
     * @param data The email object to find the username.
     * @param request The request object.
     * @param callback The callback function.
=======
     * @param {string} email The email to find the username.
     * @param {Object} request The request object.
     * @param {function} callback The callback function.
>>>>>>> fc28f44a
     */
    pub.forgotUsername = function (data, request, callback) {
        if (!data || !data.email) {
            callback(new AccountError('Email is required.'));
            return;
        }

        getUsername(data.email, function (error, result) {
            if (error) {
                callback(error);
                return;
            }

            var message = { from: config.mail.senderAddress, to: data.email, subject: 'Ihr Benutzername' };
            var replaceValues = [
                { key: '{USERNAME}', value: result.name }
            ];

            mail.sendMailFromTemplate(message, 'username.html', 'username.txt', replaceValues, function (error, result) {
                callback(error, result);
            });
        });
    };

    /**
     * Creates an user with the given data. The given password will be hashed.
     *
     * @param data The user which should create.
     * @param request The request object.
     * @param callback The callback function.
     */
    pub.register = function (data, request, callback) {
        if (!data) {
            callback(new AccountError('User is required.'));
            return;
        }
        data.name = (data.name || '').trim();
        data.password = (data.password || '').trim();
        data.displayname = (data.displayname || '').trim();

        createUser(data, function (error, result) {
            if (error) {
                callback(error);
                return;
            }

            crypto.randomBytes(48, function (error, buffer) {
                var token = buffer.toString('hex');
                var url = getBaseUrl() + '/activate/' + token;
                var message = { from: config.mail.senderAddress, to: data.email, subject: 'Registrierung' };
                var replaceValues = [
                    { key: '{NAME}', value: result.name },
                    { key: '{DISPLAYNAME}', value: result.display_name },
                    { key: '{EMAIL}', value: result.email },
                    { key: '{URL}', value: url }
                ];

                mail.sendMailFromTemplate(message, 'register.html', 'register.txt', replaceValues, function (error, result) {
                    callback(error, result);
                });
            });
        });
    };

    /**
     * Login
     * Login with username and password
     *
     * @param data
     * @param request
     * @param callback
     */
    pub.login = function (data, request, callback) {

        if (typeof data.user !== 'object') {
            return callback(new AccountError('Parameter user is required and must be a object type!', 400));
        }

        if (typeof data.user.username !== 'string') {
            return callback(new AccountError('Parameter username is required and must be a string type!', 400));
        }

        if (typeof data.user.password !== 'string') {
            return callback(new AccountError('Parameter password is required and must be a string type!', 400));
        }

        return authenticate(data.user.username, data.user.password, callback);
    };

    return pub;
};<|MERGE_RESOLUTION|>--- conflicted
+++ resolved
@@ -106,15 +106,9 @@
     /**
      * Gets the username for the given email and sends the username to the give email.
      *
-<<<<<<< HEAD
      * @param data The email object to find the username.
      * @param request The request object.
      * @param callback The callback function.
-=======
-     * @param {string} email The email to find the username.
-     * @param {Object} request The request object.
-     * @param {function} callback The callback function.
->>>>>>> fc28f44a
      */
     pub.forgotUsername = function (data, request, callback) {
         if (!data || !data.email) {
