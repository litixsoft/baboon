module.exports = function (rootPath) {
    'use strict';

    //noinspection JSUnresolvedVariable
    var express = require('express'),
        path = require('path'),
        fs = require('fs'),
        clc = require('cli-color'),
        notice = clc.cyan,
        config = require('./config')(rootPath, notice),
        log4js = require('log4js'),
        logging = require('./logging')(
            config.path.logs, config.nodeEnv, config.logging.maxLogSize, config.logging.backups),
        syslog = logging.syslog,
        audit = logging.audit,
        expressLog = logging.express,
        socketLog = logging.socket,
        redis = require('redis'),
        redisClient = redis.createClient(config.redis.server1.port, config.redis.server1.port),
        RedisSessionStore = require('connect-redis')(express),
        middleware = {},
        app = express(),
        RedisSocketStore = require('socket.io/lib/stores/redis'),
        pub = redis.createClient(config.redis.server1.port, config.redis.server1.port),
        sub = redis.createClient(config.redis.server1.port, config.redis.server1.port);

    ///////////////////////////////////////////
    // config server
    ///////////////////////////////////////////
    var server;

    // setup server to https or http from config protocol
    if(config.protocol === 'https') {
        var https = require('https'),
            serverOptions = {
                key: fs.readFileSync(path.join(rootPath, 'server', 'ssl', 'ssl.key')),
                cert: fs.readFileSync(path.join(rootPath, 'server', 'ssl', 'ssl.crt'))
            };
        server = https.createServer(serverOptions, app);
    }
    else if(config.protocol === 'http') {
        var http = require('http');
        server = http.createServer(app);
    }
    else {
        var msg = 'error server config - missing or wrong protocol' + config.protocol;
        syslog.error(msg);
        throw new Error(msg);
    }

    var io = require('socket.io').listen(server);

    ///////////////////////////////////////////
    // check redis Db
    ///////////////////////////////////////////
    redisClient.on('error', function (err) {
        var msg = 'error event - ' + redisClient.host + ':' + redisClient.port + ' - ' + err;
        syslog.error(msg);
        throw new Error(msg);
    });

    ///////////////////////////////////////////
    // Middleware
    ///////////////////////////////////////////

    middleware.errorHandler = require('./middleware/errorHandler')(syslog);
    //noinspection JSUnresolvedVariable
    middleware.auth = require('./middleware/auth')(config.sessionInactiveTime);
    middleware.site = require('./middleware/site')(config.appName);

    ///////////////////////////////////////////
    // server send static file to client
    ///////////////////////////////////////////



    ///////////////////////////////////////////
    // start server
    ///////////////////////////////////////////

    var startServer = function () {
        //noinspection JSCheckFunctionSignatures
        var startOn = 'application server has been started on: ' +
            config.protocol + '://' + config.host + ':' + config.port;
        var startMode = 'application server has been started in ' + config.nodeEnv + ' mode';

        server.listen(app.get('port'), function () {
            syslog.info(startOn);

            if (config.nodeEnv !== 'production') {
                syslog.warn(startMode);
            }
            else {
                syslog.info(startMode);
                console.log(
                    notice('   info  - ') + startOn + '\n' +
                        notice('   info  - ') + startMode + '\n' +
                        notice('   info  - ') + 'write all entries to logfile...');
            }
        });
    };

    ///////////////////////////////////////////
    // Express
    ///////////////////////////////////////////

    // express default config
    var expressConfig = function () {

        //noinspection JSUnresolvedVariable
        app.set('port', config.port);

        // logging
        //noinspection JSUnresolvedVariable,JSUnresolvedFunction
        if (config.nodeEnv === 'production') {
            //noinspection JSUnresolvedVariable
            app.use(log4js.connectLogger(expressLog, {level: log4js.levels.INFO}));
        }
        else {
            //noinspection JSUnresolvedVariable,JSUnresolvedFunction
            app.use(express.logger('dev'));
        }

        //noinspection JSUnresolvedFunction
        app.use(express.favicon());
        //noinspection JSUnresolvedFunction
        app.use(express.bodyParser());
        //noinspection JSUnresolvedFunction
        app.use(express.methodOverride());

        // Static content before session middleware,
        // prevents the session checking for static files in public.

        //noinspection JSUnresolvedFunction,JSUnresolvedVariable
        app.use(express.static(config.path.dist));

        //noinspection JSUnresolvedFunction,JSUnresolvedVariable
        app.use(express.cookieParser());

        // Session has session cookie with expires:false.
        // Session is only destroyed when the user closes the browser.
        // Redis ttl is maximal lifetime of session, after this time session is destroyed
        // Middleware checks the inactive period of the session by user.
        // When this period is over, the session destroyed.

        //noinspection JSUnresolvedFunction,JSUnresolvedVariable
        app.use(express.session({

            key: config.sessionKey,
            store: new RedisSessionStore({
                client: redisClient,
                ttl: config.sessionMaxLife
            }),
            secret: config.sessionSecret,
            cookie: {expires: false}
        }));
        // Check session activity. Is session activity time over, session destroy and redirect /login.
        app.use(middleware.auth.sessionActivity);
        // Check if exists session. If not exists, setting guest.
        app.use(middleware.auth.sessionExists);
        // site context vars middleware
        //noinspection JSUnresolvedVariable
        app.use(middleware.site.context);
        // routing
        app.use(app.router);
    };

    // express production config
    var expressProductionConfig = function () {
        // error handling middleware
        app.use(middleware.errorHandler.productionHandler);
        // middleware catch 404 error and send 404 error page in production mode
//        app.use(function (req, res) {
//            res.status(404);
//            res.render('status/404');
//        });

    };

    // express development config
    var expressDevelopmentConfig = function () {
        // error handling middleware
        app.use(middleware.errorHandler.developmentHandler);
    };

    // express configure
    //noinspection JSValidateTypes
    app.configure(expressConfig);
    app.configure('development', expressDevelopmentConfig);
    app.configure('production', expressProductionConfig);

    /**
     * send static file to client
     * @param pathname
     * @param res
     */
    function sendFile(pathname, res) {

        var filePath = path.join(config.path.dist, pathname);
        if (fs.existsSync(filePath)) {
            res.sendfile(filePath);
        }
        else {
            res.send(404);
        }
    }

<<<<<<< HEAD
    /**
     * routes
     */
    app.get('/', function (req, res) {
        sendFile('index.html', res);
    });

    app.get('/test', function (req, res) {
        sendFile('test/runner.html', res);
    });

    app.get('*.*', function (req, res) {
        sendFile(req.url, res);
    });

    app.get('*', function (req, res) {
=======
    // all unknown in static directory to index.html
    app.get('*', function(req, res) {
>>>>>>> 55aea150
        sendFile('index.html', res);
    });

    ///////////////////////////////////////////
    // Socket.IO
    ///////////////////////////////////////////

    // configure socket.io

    // default config
    io.configure(function () {
        // set socket.io redis store
        io.set('store', new RedisSocketStore({
            redisPub : pub,
            redisSub : sub,
            redisClient : redisClient
        }));
    });

    // production config
    io.configure('production', function () {
        io.enable('browser client minification');  // send minified client
        io.enable('browser client etag');          // apply etag caching logic based on version number
        io.enable('browser client gzip');          // gzip the file

        io.set('transports', [
            'websocket',
            'flashsocket',
            'htmlfile',
            'xhr-polling',
            'jsonp-polling'
        ]);

        io.set('logger', socketLog);
        //noinspection JSUnresolvedVariable
        io.set('log level', log4js.levels[config.logging.socket]);
    });

    // development config
    io.configure('development', function () {
        //noinspection JSUnresolvedVariable
        io.set('transports', ['websocket']);
        //noinspection JSUnresolvedVariable
        io.set('log level', log4js.levels[config.logging.socket]);
    });

    ///////////////////////////////////////////
    // Baboon API
    ///////////////////////////////////////////

    return {
        middleware: {
            auth: {
                restricted: middleware.auth.restricted,
                login: middleware.auth.login,
                logout: middleware.auth.logout
            }
        },
        server: {
            start: startServer,
            sio: io,
            config: config,
            audit: audit,
            syslog: syslog
        }
    };
};<|MERGE_RESOLUTION|>--- conflicted
+++ resolved
@@ -174,7 +174,6 @@
 //            res.status(404);
 //            res.render('status/404');
 //        });
-
     };
 
     // express development config
@@ -205,27 +204,8 @@
         }
     }
 
-<<<<<<< HEAD
-    /**
-     * routes
-     */
-    app.get('/', function (req, res) {
-        sendFile('index.html', res);
-    });
-
-    app.get('/test', function (req, res) {
-        sendFile('test/runner.html', res);
-    });
-
-    app.get('*.*', function (req, res) {
-        sendFile(req.url, res);
-    });
-
-    app.get('*', function (req, res) {
-=======
     // all unknown in static directory to index.html
     app.get('*', function(req, res) {
->>>>>>> 55aea150
         sendFile('index.html', res);
     });
 
