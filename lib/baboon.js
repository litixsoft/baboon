--- conflicted
+++ resolved
@@ -22,42 +22,6 @@
  * @returns {Object}
  */
 module.exports = function (rootPath) {
-<<<<<<< HEAD
-    var notice = clc.cyan;
-    var middleware = {};
-    var config = require('./config')(rootPath, notice);
-    var logging = require('./logging')(config);
-    var syslog = logging.syslog;
-    var mail = require('./mail')(config);
-    var rights = require('./rights')(config, logging);
-    var settings = require('./settings')(config, logging, rights);
-    var app = express();
-    var baboonErrors = require('./errors');
-
-    ///////////////////////////////////////////
-    // baboon
-    ///////////////////////////////////////////
-
-    var baboon = {
-        middleware: middleware,
-        config: config,
-        rights: rights,
-        logging: logging,
-        mail: mail,
-        settings: settings,
-        server: {
-            app: app
-        }
-    };
-
-    // register Errors in baboon
-    lxHelpers.forEach(baboonErrors, function (value, key) {
-        baboon[key] = value;
-    });
-
-    var api = require(config.path.api)(baboon);
-=======
->>>>>>> 4ddf61f9
 
     // Set command line arguments
     var argv = stdio.getopt({
@@ -155,253 +119,6 @@
             throw new Error(msg);
         }
 
-<<<<<<< HEAD
-        app.use(express.favicon(config.path.public + '/favicon.ico'));
-        app.use(express.compress());
-        app.use(express.static(config.path.public));
-        app.use(express.json());
-        app.use(express.urlencoded());
-        app.use(express.multipart());
-        app.use(express.methodOverride());
-        app.use(express.cookieParser());
-
-        // Session has session cookie with expires:false.
-        // Session is only destroyed when the user closes the browser.
-        // Redis ttl is maximal lifetime of session, after this time session is destroyed
-        // Middleware checks the inactive period of the session by user.
-        // When this period is over, the session destroyed.
-        app.use(express.session({
-            key: config.sessionKey,
-            store: sessionStore,
-            secret: config.sessionSecret,
-            cookie: {expires: false}
-        }));
-
-        // routing
-        app.use(app.router);
-
-        // restricted api
-        app.use('/api/v1', middleware.auth.restrictedApi);
-
-        // Catch all other rest api requests and forward to controller
-        app.use('/api/v1', function (req, res) {
-            // remove trailing slash
-            var route = req.url.substring(1);
-            var parsedRoute = api.parseRoute(route);
-
-            // check if user has access to route
-            if (rights.userHasAccessTo(req.session.user, route)) {
-                var data = req.body;
-
-                // create request object for controller
-                var request = {
-                    /**
-                     * Returns the current session.
-                     *
-                     * @param {!function(error, result)} callback The callback.
-                     */
-                    getSession: function (callback) {
-                        callback(null, req.session);
-                    },
-                    /**
-                     * Sets the session.
-                     *
-                     * @param {!Object} session The session object.
-                     * @param {function(error, result)=} callback The callback.
-                     */
-                    setSession: function (session, callback) {
-                        if (!lxHelpers.isObject(session)) {
-                            var error = lxHelpers.getTypeError('session', session, {});
-                            syslog.error(error);
-
-                            if (callback) {
-                                callback(error);
-                            }
-
-                            return;
-                        }
-
-                        if (callback) {
-                            callback(null, true);
-                        }
-                    }
-                };
-
-                if (controllers[parsedRoute.controllerFullPath]) {
-                    controllers[parsedRoute.controllerFullPath][parsedRoute.action](data, request, function (error, result) {
-                        res.send({error: api.parseError(error, data), data: result});
-                    });
-                } else {
-                    res.json(403, 'Wrong url');
-                }
-            } else {
-                res.json(403, 'Access denied.');
-            }
-        });
-
-        // restricted route
-        app.use(middleware.auth.restrictedRoute);
-
-        // catch all unresolved routes
-        app.use(function (req, res) {
-            middleware.session.checkSession(req, res, function () {
-                middleware.nav.setNavData(req);
-                res.render('index');
-            });
-        });
-    };
-
-    // express production config
-    var expressProductionConfig = function () {
-        // error handling middleware
-        app.use(middleware.errorHandler.productionHandler);
-    };
-
-    // express development config
-    var expressDevelopmentConfig = function () {
-        // error handling middleware
-        app.use(middleware.errorHandler.developmentHandler);
-    };
-
-    // express configure
-    app.configure(expressConfig);
-    app.configure('development', expressDevelopmentConfig);
-    app.configure('production', expressProductionConfig);
-
-    ///////////////////////////////////////////
-    // default routes
-    ///////////////////////////////////////////
-
-    if (config.useRightsSystem === true) {
-
-        // login middleware rest api
-        app.post('/api/v1/auth/login', middleware.auth.login);
-
-        // login extra login page app
-        if (config.useRightsSystem && config.extraLoginPage) {
-            app.get('/login', function (req, res) {
-                middleware.session.checkSession(req, res, function () {
-                    res.render('auth/index');
-                });
-            });
-        }
-
-        // logout middleware route
-        app.get('/auth/logout', middleware.auth.logout);
-    }
-
-    // rest public api outside rights system.
-    app.post('/api/v1/session/setActivity', middleware.session.setActivity);
-    app.post('/api/v1/session/getLastActivity', middleware.session.getLastActivity);
-    app.post('/api/v1/session/getData', middleware.session.getData);
-    app.post('/api/v1/session/setData', middleware.session.setData);
-    app.post('/api/v1/session/deleteData', middleware.session.deleteData);
-    app.post('/api/v1/auth/getAuthData', middleware.auth.getAuthData);
-//    app.post('/api/v1/auth/activateUser', middleware.auth.activateUser);
-    app.post('/api/v1/nav/getNavData', middleware.nav.getNavData);
-
-    app.get('/*/*.md', function (req, res) {
-
-        var mdPath = path.join(rootPath, 'client', 'app', req.url);
-        fs.readFile(mdPath, 'utf8', function (err, data) {
-            if (err) {
-                res.json(200, { markdown: err});
-            }
-            res.json(200, { markdown: data});
-        });
-    });
-
-    ///////////////////////////////////////////
-    // Socket.IO
-    ///////////////////////////////////////////
-
-    // set log level for socket logger
-    logging.socket.setLevel(config.logging.socket);
-
-    // default config
-    io.configure(function () {
-        // set socket.io redis store
-        io.set('store', new RedisSocketStore({
-            redisPub: pub,
-            redisSub: sub,
-            redisClient: redisClient
-        }));
-
-        // Transport
-        io.set('transports',
-            [
-                'websocket'
-                //'htmlfile',
-                //'xhr-polling',
-                //'jsonp-polling'
-            ]
-        );
-
-        io.set('authorization', function (data, callback) {
-            // check if cookie exists
-            if (!data.headers.cookie) {
-                callback(null, false);
-            } else {
-                // parse cookie in sessionId
-                var signedCookies = require('express/node_modules/cookie').parse(data.headers.cookie),
-                    sessionId = require('express/node_modules/connect/lib/utils')
-                        .parseSignedCookies(signedCookies, config.sessionSecret)[config.sessionKey];
-
-                // get session from redis session store
-                sessionStore.get(sessionId, function (err, session) {
-                    if (err || !session) {
-                        callback(null, false);
-                    } else {
-
-                        var isAuth = true;
-
-                        // restricted socket connection when extraLoginPage is enabled
-                        if (config.useRightsSystem && config.extraLoginPage) {
-                            isAuth = session.user && session.user.id !== -1;
-                        }
-
-                        if (isAuth) {
-                            data.session = session;
-                            data.session.sessionID = sessionId;
-                            callback(null, true);
-                        }
-                        else {
-                            callback(null, false);
-                        }
-                    }
-                });
-            }
-        });
-    });
-
-    // production config
-    io.configure('production', function () {
-        io.enable('browser client minification');  // send minified client
-        io.enable('browser client etag');          // apply etag caching logic based on version number
-//        io.enable('browser client gzip');          // gzip the file
-        io.set('logger', logging.socket);
-    });
-
-    // development config
-    io.configure('development', function () {
-        io.set('logger', logging.socket);
-    });
-
-    // socket connection event
-    io.sockets.on('connection', function (socket) {
-        var session = socket.handshake.session,
-            sessionId = session.sessionID;
-
-        // save socketId in session
-        session.socketID = socket.id;
-
-        syslog.info('socket: client connected');
-        syslog.info('socket: {socketId: %s, username: %s, sessionID: %s }', socket.id, ((session.user || {}).name || 'no user'), session.sessionID);
-
-        socket.on('disconnect', function () {
-            syslog.info('socket: %s disconnected', socket.id);
-        });
-=======
         return server;
     };
 
@@ -419,57 +136,10 @@
         return app.listen(config.port, config.host, function () {
             syslog.info(startOn);
             syslog.debug(startMode);
->>>>>>> 4ddf61f9
 
             if (config.logging.loggers.syslog.appender !== 'console') {
                 console.log(clc.cyan('   info  - ') + startOn);
             }
-<<<<<<< HEAD
-
-            // create request object for controller
-            var request = {
-                /**
-                 * Returns the current session.
-                 *
-                 * @param {!function(error, result)} callback The callback.
-                 */
-                getSession: function (callback) {
-                    // get session from redis session store
-                    sessionStore.get(session.sessionID, callback);
-                },
-                /**
-                 * Sets the session.
-                 *
-                 * @param {!Object} session The session object.
-                 * @param {function(error, result)=} callback The callback.
-                 */
-                setSession: function (session, callback) {
-                    if (!lxHelpers.isObject(session)) {
-                        var error = lxHelpers.getTypeError('session', session, {});
-                        syslog.error(error);
-
-                        if (callback) {
-                            callback(error);
-                        }
-
-                        return;
-                    }
-
-                    sessionStore.set(sessionId, session, callback);
-                },
-                /**
-                 * Returns the current socket object.
-                 *
-                 * @returns {*}
-                 */
-                getSocket: function () {
-                    return socket;
-                }
-            };
-
-            api.registerSocketEvents(socket, result, controllers, request);
-=======
->>>>>>> 4ddf61f9
         });
     };
 
