--- conflicted
+++ resolved
@@ -174,14 +174,6 @@
     var expressProductionConfig = function () {
         // error handling middleware
         app.use(middleware.errorHandler.productionHandler);
-<<<<<<< HEAD
-        // middleware catch 404 error and send 404 error page in production mode
-//        app.use(function (req, res) {
-//            res.status(404);
-//            res.render('status/404');
-//        });
-=======
->>>>>>> e22e8c27
     };
 
     // express development config
