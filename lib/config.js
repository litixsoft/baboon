--- conflicted
+++ resolved
@@ -1,44 +1,4 @@
 'use strict';
-<<<<<<< HEAD
-var lxHelpers = require('lx-helpers'),
-    path = require('path'),
-    fs = require('fs');
-
-// overwrite config properties
-function overwriteProperties (obj1, obj2) {
-    lxHelpers.forEach(obj1, function (value, key1) {
-        lxHelpers.forEach(obj2, function (value2, key2) {
-            if (key1 === key2) {
-                obj1[key1] = value2;
-            }
-        });
-    });
-}
-
-function formatApplicationName (name) {
-    return name ? '.' + name.split(' ').join('_') : '.baboon';
-}
-
-module.exports = function (rootPath, notice) {
-    var configFile = require(path.join(rootPath, 'config', 'app.conf.json')),
-        config = configFile.base,
-        params = configFile.params,
-        args = process.argv.splice(2);
-
-    notice = notice || function (msg) {
-        return msg;
-    };
-
-    // check params and overwrite base config when param exists in config
-    if (args.length === 1) {
-        // find section in config
-        lxHelpers.forEach(params, function (value, key) {
-            if (key === args[0]) {
-                overwriteProperties(config, value);
-                console.log(notice('   info  - ') + 'override base config with param: ' + key);
-            }
-        });
-=======
 
 var path = require('path');
 var fs = require('fs');
@@ -60,7 +20,6 @@
 
     if (typeof rootPath !== 'string') {
         throw new ConfigError('Parameter rootPath must be a string type!');
->>>>>>> 4ddf61f9
     }
 
     if (typeof argv !== 'object') {
@@ -70,13 +29,6 @@
     // Config settings
     var settings = require(path.join(rootPath, 'config'))();
 
-<<<<<<< HEAD
-        // find section in config
-        lxHelpers.forEach(params, function (value, key) {
-            if (key === envTmp) {
-                overwriteProperties(config, value);
-                console.log(notice('   info  - ') + 'override base config with param: ' + key);
-=======
     // creates directory if not exists
     function checkDirectory(basedir) {
         var pathArr = basedir.split(path.sep).reverse();
@@ -91,7 +43,6 @@
                     // create it
                     fs.mkdirSync(pathStr);
                 }
->>>>>>> 4ddf61f9
             }
 
             // check if application can write file in directory
@@ -151,32 +102,9 @@
     // Extend config with paths.
     config.path = {};
     config.path.root = rootPath;
-<<<<<<< HEAD
-    config.path.build = path.join(rootPath, 'build');
-    config.path.dist = path.join(rootPath, 'build', 'dist');
-    config.path.public = path.join(rootPath, 'build', 'dist', 'public');
-    config.path.api = path.join(__dirname, 'api');
-    config.path.modules = path.join(rootPath, 'server', 'modules');
-    config.path.libControllers = path.join(__dirname, 'controllers');
-
-    if (config.localAppMode) {
-        var userHomeDir = process.env[(process.platform === 'win32') ? 'USERPROFILE' : 'HOME'];
-
-        config.path.appFolder = path.join(userHomeDir, formatApplicationName(config.appName));
-        config.path.logs = path.join(config.path.appFolder, 'logs');
-        config.path.settings = path.join(config.path.appFolder, 'settings');
-    } else {
-        config.path.appFolder = path.join(rootPath, 'server');
-        config.path.logs = path.join(rootPath, 'server', 'logs');
-        config.path.settings = path.join(rootPath, 'server', 'settings');
-    }
-
-    var pathToNavigation = path.join(rootPath, 'config', 'navigation.js');
-=======
     config.path.logs = logDir;
     config.path.modules = path.join(rootPath, 'server', 'modules');
     config.path.appFolder = rootDir;
->>>>>>> 4ddf61f9
 
     // Extend config with argv.
     config.argv = argv;
