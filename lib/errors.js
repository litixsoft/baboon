'use strict';

var util = require('util');

/**
 * Creates a new ConfigError.
 * @constructor
 *
 * @param {?string} message The error message.
 */
var ConfigError = function (message) {
    Error.call(this); //super constructor
    Error.captureStackTrace(this, this.constructor); //super helper method to include stack trace in error object

    this.name = 'ConfigError';
    this.message = message || '';
};

/**
 * Creates a new LogError.
 * @constructor
 *
 * @param {?string} message The error message.
 */
var LogError = function (message) {
    Error.call(this); //super constructor
    Error.captureStackTrace(this, this.constructor); //super helper method to include stack trace in error object

    this.name = 'LogError';
    this.message = message || '';
};

/**
 * Creates a new MailError.
 * @constructor
 *
 * @param {?string} message The error message.
 */
var MailError = function (message) {
    Error.call(this); //super constructor
    Error.captureStackTrace(this, this.constructor); //super helper method to include stack trace in error object

    this.name = 'MailError';
    this.message = message || '';
};

/**
 * Creates a new NavigationError.
 * @constructor
 *
 * @param {?string} message
 * @param {?number} status
 * @param {?boolean} displayClient
 */
var NavigationError = function (message, status, displayClient) {
    Error.call(this); //super constructor
    Error.captureStackTrace(this, this.constructor);

    this.name = 'NavigationError';
    this.message = message || 'Internal Server Error';
    this.status = status || 500;
    this.displayClient = displayClient || false;
};

/**
 * Creates a new RightsError.
 * @constructor
 *
 * @param {?string} message The error message.
 */
var RightsError = function (message) {
    Error.call(this); //super constructor
    Error.captureStackTrace(this, this.constructor); //super helper method to include stack trace in error object

    this.name = 'RightsError';
    this.message = message || '';
};

/**
 * Creates a new SessionError.
 * @constructor
 *
 * @param {?string} message
 * @param {?number} status
 * @param {?boolean} displayClient
 */
var SessionError = function (message, status, displayClient) {
    Error.call(this); //super constructor
    Error.captureStackTrace(this, this.constructor);

    this.name = 'SessionError';
    this.message = message || 'Internal Server Error';
    this.status = status || 500;
    this.displayClient = displayClient || false;
};

/**
 * Creates a new TransportError.
 * @constructor
 *
 * @param {?number} status
 * @param {?string} resource
 * @param {?string} message The error message.
 */
var TransportError = function (status, resource, message) {
    Error.call(this); //super constructor
    Error.captureStackTrace(this, this.constructor); //super helper method to include stack trace in error object

    this.name = 'TransportError'; //set our function’s name as error name.
    this.message = message || 'Internal Server Error';
    this.status = status || 500;
    this.resource = resource || 'undefined';
};

/**
 * Creates a new ValidationError.
 * @constructor
 *
 * @param {?array} errors
 * @param {?number} status
 */
var ValidationError = function (errors, status) {
    Error.call(this); //super constructor
    Error.captureStackTrace(this, this.constructor); //super helper method to include stack trace in error object

    this.name = 'ValidationError'; //set our function’s name as error name.
    this.status = status || 200;
    this.errors = errors || [];
};

/**
 * Creates a new ControllerError.
 * @constructor
 *
 * @param {!string} message
 * @param {!number} status
 * @param {!boolean} displayClient
 * @param {!string} controller
 * @param {!string} resource
 */
var ControllerError = function (message, status, displayClient, controller, resource) {
    Error.call(this); //super constructor
    Error.captureStackTrace(this, this.constructor);

    this.name = 'ControllerError';
    this.message = message || 'Internal Server Error';
    this.status = status || 500;
    this.displayClient = displayClient || false;
    this.controller = controller || 'empty';
    this.resource = resource || 'empty';
};

/**
 * Creates a new AccountError.
 * @constructor
 *
 * @param {!string} message
 * @param {!number} status
 * @param {!boolean} displayClient
 */
var AccountError = function (message, status, displayClient) {
    Error.call(this); //super constructor
    Error.captureStackTrace(this, this.constructor);

    this.name = 'AccountError';
    this.message = message || 'Internal Server Error';
    this.status = status || 500;
    this.displayClient = displayClient || false;
};

<<<<<<< HEAD
/**
 * Creates a new LoginError.
 * @constructor
 *
 * @param {!string} message
 * @param {!number} status
 * @param {!boolean} displayClient
 */
var LoginError = function (message, status, displayClient) {
    Error.call(this); //super constructor
    Error.captureStackTrace(this, this.constructor);

    this.name = 'LoginError';
    this.message = message || 'Internal Server Error';
    this.status = status || 500;
    this.displayClient = displayClient || false;
};

=======
>>>>>>> a51867a5
// inherit from Error
util.inherits(ConfigError, Error);
util.inherits(LogError, Error);
util.inherits(MailError, Error);
util.inherits(NavigationError, Error);
util.inherits(RightsError, Error);
util.inherits(SessionError, Error);
util.inherits(TransportError, Error);
util.inherits(ValidationError, Error);
util.inherits(ControllerError, Error);
util.inherits(AccountError, Error);

exports.ConfigError = ConfigError;
exports.LogError = LogError;
exports.MailError = MailError;
exports.NavigationError = NavigationError;
exports.RightsError = RightsError;
exports.SessionError = SessionError;
exports.TransportError = TransportError;
exports.ValidationError = ValidationError;
exports.ControllerError = ControllerError;
exports.AccountError = AccountError;<|MERGE_RESOLUTION|>--- conflicted
+++ resolved
@@ -168,27 +168,6 @@
     this.displayClient = displayClient || false;
 };
 
-<<<<<<< HEAD
-/**
- * Creates a new LoginError.
- * @constructor
- *
- * @param {!string} message
- * @param {!number} status
- * @param {!boolean} displayClient
- */
-var LoginError = function (message, status, displayClient) {
-    Error.call(this); //super constructor
-    Error.captureStackTrace(this, this.constructor);
-
-    this.name = 'LoginError';
-    this.message = message || 'Internal Server Error';
-    this.status = status || 500;
-    this.displayClient = displayClient || false;
-};
-
-=======
->>>>>>> a51867a5
 // inherit from Error
 util.inherits(ConfigError, Error);
 util.inherits(LogError, Error);
