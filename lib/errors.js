'use strict';

var util = require('util');

/**
 * Creates a new ConfigError.
 * @constructor
 * @param {string} message The error message.
 */
var ConfigError = function (message) {
    Error.call(this); //super constructor
    Error.captureStackTrace(this, this.constructor); //super helper method to include stack trace in error object

    this.name = 'ConfigError';
    this.message = message || '';
};

/**
 * Creates a new LogError.
 * @constructor
 * @param {string} message The error message.
 */
var LogError = function (message) {
    Error.call(this); //super constructor
    Error.captureStackTrace(this, this.constructor); //super helper method to include stack trace in error object

    this.name = 'LogError';
    this.message = message || '';
};

/**
 * Creates a new MailError.
 * @constructor
 * @param {string} message The error message.
 */
var MailError = function (message) {
    Error.call(this); //super constructor
    Error.captureStackTrace(this, this.constructor); //super helper method to include stack trace in error object

    this.name = 'MailError';
    this.message = message || '';
};

/**
 * Creates a new NavigationError.
 * @constructor
 * @param {string} message
 * @param {number} status
 * @param {boolean} displayClient
 */
var NavigationError = function (message, status, displayClient) {
    Error.call(this); //super constructor
    Error.captureStackTrace(this, this.constructor);

    this.name = 'NavigationError';
    this.message = message || 'Internal Server Error';
    this.status = status || 500;
    this.displayClient = displayClient || false;
};

/**
 * Creates a new RightsError.
 * @constructor
 * @param {string} message The error message.
 */
var RightsError = function (message) {
    Error.call(this); //super constructor
    Error.captureStackTrace(this, this.constructor); //super helper method to include stack trace in error object

    this.name = 'RightsError';
    this.message = message || '';
};

/**
 * Creates a new SessionError.
 * @constructor
 * @param {string} message
 * @param {number} status
 * @param {boolean} displayClient
 */
var SessionError = function (message, status, displayClient) {
    Error.call(this); //super constructor
    Error.captureStackTrace(this, this.constructor);

    this.name = 'SessionError';
    this.message = message || 'Internal Server Error';
    this.status = status || 500;
    this.displayClient = displayClient || false;
};

/**
 * Creates a new TransportError.
 * @constructor
 * @param {number} status
 * @param {string} resource
 * @param {string} message The error message.
 */
var TransportError = function (status, resource, message) {
    Error.call(this); //super constructor
    Error.captureStackTrace(this, this.constructor); //super helper method to include stack trace in error object

    this.name = 'TransportError'; //set our function’s name as error name.
    this.message = message || 'Internal Server Error';
    this.status = status || 500;
    this.resource = resource || 'undefined';
};

/**
 * Creates a new ValidationError.
 * @constructor
<<<<<<< HEAD
 * @param {string} message
 * @param {number} status
 * @param {boolean} displayClient
=======
 *
 * @param {array} errors
>>>>>>> 67b34e72
 */
var ValidationError = function (errors, status) {
    Error.call(this); //super constructor
    Error.captureStackTrace(this, this.constructor); //super helper method to include stack trace in error object

    this.name = 'ValidationError'; //set our function’s name as error name.
    this.status = status || 200;
    this.errors = errors || [];
};

/**
 * Creates a new ControllerError.
 * @constructor
 * @param {string} message
 * @param {number} status
 * @param {boolean} displayClient
 * @param {string} controller
 * @param {string} resource
 */
var ControllerError = function (message, status, displayClient, controller, resource) {
    Error.call(this); //super constructor
    Error.captureStackTrace(this, this.constructor);

    this.name = 'ControllerError';
    this.message = message || 'Internal Server Error';
    this.status = status || 500;
    this.displayClient = displayClient || false;
    this.controller = controller || 'empty';
    this.resource = resource || 'empty';
};

/**
 * Creates a new AccountError.
 * @constructor
 * @param {string} message
 * @param {number} status
 * @param {boolean} displayClient
 */
var AccountError = function (message, status, displayClient) {
    Error.call(this); //super constructor
    Error.captureStackTrace(this, this.constructor);

    this.name = 'AccountError';
    this.message = message || 'Internal Server Error';
    this.status = status || 500;
    this.displayClient = displayClient || false;
};

var LoginError = function (message, status, displayClient) {
    Error.call(this); //super constructor
    Error.captureStackTrace(this, this.constructor);

    this.name = 'LoginError';
    this.message = message || 'Internal Server Error';
    this.status = status || 500;
    this.displayClient = displayClient || false;
};

// inherit from Error
util.inherits(ConfigError, Error);
util.inherits(LogError, Error);
util.inherits(MailError, Error);
util.inherits(NavigationError, Error);
util.inherits(RightsError, Error);
util.inherits(SessionError, Error);
util.inherits(TransportError, Error);
util.inherits(ValidationError, Error);
util.inherits(ControllerError, Error);
util.inherits(AccountError, Error);
util.inherits(LoginError, Error);

exports.ConfigError = ConfigError;
exports.LogError = LogError;
exports.MailError = MailError;
exports.NavigationError = NavigationError;
exports.RightsError = RightsError;
exports.SessionError = SessionError;
exports.TransportError = TransportError;
exports.ValidationError = ValidationError;
exports.ControllerError = ControllerError;
exports.AccountError = AccountError;
exports.LoginError = LoginError;<|MERGE_RESOLUTION|>--- conflicted
+++ resolved
@@ -5,6 +5,7 @@
 /**
  * Creates a new ConfigError.
  * @constructor
+ *
  * @param {string} message The error message.
  */
 var ConfigError = function (message) {
@@ -18,6 +19,7 @@
 /**
  * Creates a new LogError.
  * @constructor
+ *
  * @param {string} message The error message.
  */
 var LogError = function (message) {
@@ -31,6 +33,7 @@
 /**
  * Creates a new MailError.
  * @constructor
+ *
  * @param {string} message The error message.
  */
 var MailError = function (message) {
@@ -44,6 +47,7 @@
 /**
  * Creates a new NavigationError.
  * @constructor
+ *
  * @param {string} message
  * @param {number} status
  * @param {boolean} displayClient
@@ -61,6 +65,7 @@
 /**
  * Creates a new RightsError.
  * @constructor
+ *
  * @param {string} message The error message.
  */
 var RightsError = function (message) {
@@ -74,25 +79,27 @@
 /**
  * Creates a new SessionError.
  * @constructor
- * @param {string} message
+ *
+ * @param message
+ * @param status
+ * @param displayClient
+ */
+var SessionError = function (message, status, displayClient) {
+    Error.call(this); //super constructor
+    Error.captureStackTrace(this, this.constructor);
+
+    this.name = 'SessionError';
+    this.message = message || 'Internal Server Error';
+    this.status = status || 500;
+    this.displayClient = displayClient || false;
+};
+
+/**
+ * Creates a new TransportError.
+ * @constructor
+ *
  * @param {number} status
- * @param {boolean} displayClient
- */
-var SessionError = function (message, status, displayClient) {
-    Error.call(this); //super constructor
-    Error.captureStackTrace(this, this.constructor);
-
-    this.name = 'SessionError';
-    this.message = message || 'Internal Server Error';
-    this.status = status || 500;
-    this.displayClient = displayClient || false;
-};
-
-/**
- * Creates a new TransportError.
- * @constructor
- * @param {number} status
- * @param {string} resource
+ * @param resource
  * @param {string} message The error message.
  */
 var TransportError = function (status, resource, message) {
@@ -108,14 +115,8 @@
 /**
  * Creates a new ValidationError.
  * @constructor
-<<<<<<< HEAD
- * @param {string} message
- * @param {number} status
- * @param {boolean} displayClient
-=======
  *
  * @param {array} errors
->>>>>>> 67b34e72
  */
 var ValidationError = function (errors, status) {
     Error.call(this); //super constructor
@@ -129,11 +130,12 @@
 /**
  * Creates a new ControllerError.
  * @constructor
- * @param {string} message
- * @param {number} status
- * @param {boolean} displayClient
- * @param {string} controller
- * @param {string} resource
+ *
+ * @param message
+ * @param status
+ * @param displayClient
+ * @param controller
+ * @param resource
  */
 var ControllerError = function (message, status, displayClient, controller, resource) {
     Error.call(this); //super constructor
@@ -150,9 +152,10 @@
 /**
  * Creates a new AccountError.
  * @constructor
- * @param {string} message
- * @param {number} status
- * @param {boolean} displayClient
+ *
+ * @param message
+ * @param status
+ * @param displayClient
  */
 var AccountError = function (message, status, displayClient) {
     Error.call(this); //super constructor
