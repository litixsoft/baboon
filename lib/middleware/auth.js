--- conflicted
+++ resolved
@@ -6,68 +6,6 @@
     var pub = {};
 
     /**
-<<<<<<< HEAD
-=======
-     * activate User
-     *
-     * @roles Guest
-     * @description is called to activate a user after registering an clicking the a link in the email
-     * @param {object} data The query.
-     * @param {!function(result)} callback The callback.
-     */
-    pub.activateUser = function (req, res) {
-
-        var val = require('lx-valid');
-        var repo = app.rights.getRepositories().users;
-        var id = {mongoID: req.body.data};
-
-        var schemaForTest = {
-            'properties': {
-                'mongoID': {
-                    'type': 'string',
-                    'required': true,
-                    'format': 'mongo-id'
-                }
-            }
-        };
-        var result = val.validate(id, schemaForTest);
-        if (result.valid) {
-            repo.getOneById(id.mongoID, function (error, result) {
-                if (error) {
-                    app.logging.syslog.error('Interner Servererror: user id could not be found.');
-                    res.json({error: 500});
-//                res.send({error: 'Interner Servererror: user id could not be found.'});
-                } else {
-                    var time = new Date();//getTime();
-                    var difference = Math.abs(time - result.timestamp);
-
-                    var hours = (difference / 3600000);
-                    if (hours < 48) { //activation is 48 hours long valid
-                        if (result.status === 'unregistered') {
-                            repo.update({_id: result._id}, {$set: { status: 'active'}}, function (error, result) {
-                                res.send({error: error, data: result});
-                            });
-                        } else {
-                            app.logging.syslog.error('Interner Servererror: user is not in state unregistered.');
-                            res.json({error: 500});
-//                        res.send({error: 'Interner Servererror: user is not in state unregistered.'});
-                        }
-                    } else {
-                        app.logging.syslog.error('Internal Servererror: activation is not longer valid. Registration is older than 48 hour.');
-                        res.json({error: 500});
-//                    res.send({error: 'Internal Servererror: activation is not longer valid. Registration is older than 48 hour.'});
-                    }
-                }
-
-            });
-        } else {
-            app.logging.syslog.error(result.errors);
-            res.json({error: 500});
-        }
-    };
-
-    /**
->>>>>>> 6fbfb836
      * authenticate
      * Authenticate check name and password in db.
      *
