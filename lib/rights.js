--- conflicted
+++ resolved
@@ -999,20 +999,6 @@
         });
 
     };
-<<<<<<< HEAD
-
-=======
-//
->>>>>>> 6ce37858
-//    pub.ensureThatDefaultSystemUsersExists(function () {
-//        pub.refreshRightsIdDb(function () {
-//            var repos = pub.getRepositories();
-//            repos.rights.findOne({name: 'common/awesomeThings/index/getAll'}, function (error, right) {
-//                repos.users.update({name: 'guest'}, {$set: {rights: [{_id: right._id, hasAccess: true}]}}, function () {
-//                });
-//            });
-//        });
-//    });
 
     return pub;
 };