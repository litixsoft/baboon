--- conflicted
+++ resolved
@@ -149,13 +149,7 @@
 
         // merge rights to result
         lxHelpers.forEach(tmp, function (right) {
-<<<<<<< HEAD
-            if (typeof right.hasAccess === 'boolean') {
-                result.push(right);
-            }
-=======
             result.push(right);
->>>>>>> 4ddf61f9
         });
 
         return result;
@@ -825,16 +819,10 @@
                         }
                     }
 
-<<<<<<< HEAD
-                    lxHelpers.forEach(result, function (value) {
-                        resultArray.push(value);
-                    });
-=======
                     next();
                 });
             }, function (error) {
                 var resultArray = [];
->>>>>>> 4ddf61f9
 
                 lxHelpers.forEach(result, function (value) {
                     resultArray.push(value);
@@ -977,11 +965,7 @@
      * @param {Function} callback The callback. (?Object=, ?Object=)
      */
     pub.ensureThatDefaultSystemUsersExists = function (callback) {
-<<<<<<< HEAD
-        if (config.useRightsSystem === false) {
-=======
         if (config.rights.enabled === false) {
->>>>>>> 4ddf61f9
             return callback(null, 0);
         }
 
