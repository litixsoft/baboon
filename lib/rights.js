--- conflicted
+++ resolved
@@ -952,114 +952,6 @@
             callback(error, usersCreated);
         });
     };
-
-    /**
-     * Erweiterungen von Timo wahrscheinlich ins eigene usermodul auslagern.
-     */
-
-<<<<<<< HEAD
-//    /**
-//     * findOrCreateUser
-//     * Search externally authenticated user in the database by email or save it.
-//     *
-//     * @param {string} email
-//     * @param {string} displayName
-//     * @param {function(?Object=, ?Object=)} callback The callback.
-//     */
-//    pub.findOrCreateUser = function (email, displayName, callback) {
-//
-//        var repo = pub.getRepositories().users;
-//
-//        repo.findOne({email: email}, function (error, user) {
-//            if (error) {
-//                callback(error);
-//            }
-//            else if (user) {
-//                callback(null, user);
-//            }
-//            else {
-//                repo.insert(
-//                    {
-//                        id: 3,
-//                        displayName: displayName,
-//                        email: email,
-//                        roles: [repo.convertId('527b73d2b13403a026000028')],
-//                        locked: false
-//                    },
-//                    function (error, result) {
-//                        if (error) {
-//                            callback(error);
-//                        }
-//                        else if (result) {
-//                            callback(null, result);
-//                        }
-//                        else {
-//                            callback({error: 'Unknown error by create user with email:' + email });
-//                        }
-//                    }
-//                );
-//            }
-//
-//        });
-//
-//    };
-//
-//    pub.ensureThatDefaultSystemUsersExists(function () {
-//        pub.refreshRightsIdDb(function () {
-//            var repos = pub.getRepositories();
-//            repos.rights.findOne({name: 'common/awesomeThings/index/getAll'}, function (error, right) {
-//                repos.users.update({name: 'guest'}, {$set: {rights: [{_id: right._id, hasAccess: true}]}}, function () {
-//                });
-//            });
-//        });
-//    });
-=======
-    /**
-     * findOrCreateUser
-     * Search externally authenticated user in the database by email or save it.
-     *
-     * @param {string} email
-     * @param {string} displayName
-     * @param {function(?Object=, ?Object=)} callback The callback.
-     */
-    pub.findOrCreateUser = function (email, displayName, callback) {
-
-        var repo = pub.getRepositories().users;
-
-        repo.findOne({email: email}, function (error, user) {
-            if (error) {
-                callback(error);
-            }
-            else if (user) {
-                callback(null, user);
-            }
-            else {
-                repo.insert(
-                    {
-                        id: 3,
-                        displayName: displayName,
-                        email: email,
-                        roles: [repo.convertId('527b73d2b13403a026000028')],
-                        locked: false
-                    },
-                    function (error, result) {
-                        if (error) {
-                            callback(error);
-                        }
-                        else if (result) {
-                            callback(null, result);
-                        }
-                        else {
-                            callback({error: 'Unknown error by create user with email:' + email });
-                        }
-                    }
-                );
-            }
-
-        });
-
-    };
->>>>>>> 6b752500
-
+ 
     return pub;
 };