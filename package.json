{
<<<<<<< HEAD
    "name": "baboon",
    "description": "Baboon Web Toolkit, modular fullstack web application framework for single-page realtime apps.",
    "version": "0.3.10",
    "homepage": "https://github.com/litixsoft/baboon",
    "author": {
        "name": "Litixsoft GmbH",
        "email": "info@litixsoft.de"
    },
    "maintainers": [
        {
            "name": "Timo Liebetrau",
            "email": "t.liebetrau@litixsoft.de"
        },
        {
            "name": "Andreas Krummsdorf",
            "email": "a.krummsdorf@litixsoft.de"
        },
        {
            "name": "Sven Bernstein",
            "email": "s.bernstein@litixsoft.de"
        }
    ],
    "repository": {
        "type": "git",
        "url": "https://github.com/litixsoft/baboon.git"
    },
    "bugs": {
        "url": "https://github.com/litixsoft/baboon/issues"
    },
    "keywords": [
        "single-page",
        "realtime app",
        "web application framework",
        "web toolkit",
        "fullstack web application framework"
    ],
    "license": "The MIT License (MIT)",
    "licenses": [
        {
            "type": "MIT",
            "url": "https://github.com/litixsoft/baboon/blob/master/LICENSE"
        }
    ],
    "main": "lib/baboon.js",
    "scripts": {
        "test": "grunt test && cd example && grunt test"
    },
    "devDependencies": {
        "grunt": "0.4.3",
        "grunt-bg-shell": "~2.3.1",
        "grunt-contrib-clean": "~0.5.0",
        "grunt-contrib-jshint": "~0.8.0",
        "grunt-jasmine-node": "~0.1.0",
        "grunt-open": "~0.2.3",
        "istanbul": "~0.2.6",
        "load-grunt-tasks": "0.4.0",
        "rewire": "2.0.0"
    },
    "dependencies": {
        "async": "~0.2.10",
        "cli-color": "~0.2.3",
        "connect-redis": "~1.4.7",
        "ejs": "~0.8.5",
        "express": "~3.5.0",
        "glob": "~3.2.9",
        "log4js": "~0.6.12",
        "log4js-node-mongodb": "~0.1.1",
        "lx-helpers": "~0.5.0",
        "lx-mongodb": "~0.5.2",
        "lx-valid": "~0.2.12",
        "pwd": "0.0.3",
        "redis": "~0.10.1",
        "socket.io": "git+https://github.com/litixsoft/socket.io.git#0.9",
        "nodemailer": "~0.6.1"
=======
  "name": "baboon",
  "description": "Baboon Web Toolkit, modular fullstack web application framework for single-page realtime apps.",
  "version": "0.5.0",
  "homepage": "https://github.com/litixsoft/baboon",
  "author": "Litixsoft GmbH <info@litixsoft.de> (http://www.litixsoft.de)",
  "maintainers": [
    "Timo Liebetrau <t.liebetrau@litixsoft.de>",
    "Marco Kannenberg <m.kannenberg@litixsoft.de>",
    "Sven Bernstein <s.bernstein@litixsoft.de>",
    "Dominic Sachs <d.sachs@litixsoft.de>",
    "Thomas Scheibe <th.scheibe@litixsoft.de>",
    "Mike Alig <m.alig@litixsoft.de>",
    "Joerg Raschke <j.Raschke@litixsoft.de>",
    "Andreas Krummsdorf <a.krummsdorf@litixsoft.de>"
  ],
  "repository": {
    "type": "git",
    "url": "https://github.com/litixsoft/baboon.git"
  },
  "bugs": {
    "url": "https://github.com/litixsoft/baboon/issues"
  },
  "keywords": [
    "single-page",
    "realtime app",
    "web application framework",
    "web toolkit",
    "fullstack web application framework"
  ],
  "license": "The MIT License (MIT)",
  "licenses": [
    {
      "type": "MIT",
      "url": "https://github.com/litixsoft/baboon/blob/master/LICENSE"
>>>>>>> 4ddf61f9
    }
  ],
  "main": "lib/baboon.js",
  "scripts": {
    "test": "grunt test --stack && cd example && grunt test --stack"
  },
  "engines": {
    "node": ">=0.10"
  },
  "dependencies": {
    "async": "^0.7.0",
    "body-parser": "~1.0.0",
    "cli-color": "^0.2.3",
    "compression": "^1.0.1",
    "cookie-parser": "~1.0.1",
    "ejs": "~0.8.5",
    "express": "^4.0.0",
    "express-session": "^1.0.2",
    "glob": "^3.2.9",
    "log4js": "^0.6.13",
    "log4js-node-mongodb": "^0.1.1",
    "lx-helpers": "^0.5.1",
    "lx-mongodb": "^0.6.0",
    "lx-valid": "^0.2.14",
    "mongodb": "1.3.19",
    "nodemailer": "^0.6.1",
    "pwd": "0.0.3",
    "redis": "^0.10.1",
    "sessionstore": "^0.4.2",
    "static-favicon": "~1.0.0",
    "stdio": "^0.1.5",
    "tingodb": "0.2.1"
  },
  "devDependencies": {
    "connect-livereload": "^0.4.0",
    "grunt": "0.4.4",
    "grunt-bg-shell": "^2.3.1",
    "grunt-bump": "^0.0.13",
    "grunt-contrib-clean": "^0.5.0",
    "grunt-contrib-copy": "^0.5.0",
    "grunt-contrib-jshint": "^0.10.0",
    "grunt-conventional-changelog": "^1.1.0",
    "grunt-dox": "git+https://github.com/zwirn1981/grunt-dox.git#master",
    "grunt-jasmine-node": "^0.2.1",
    "grunt-open": "^0.2.3",
    "istanbul": "^0.2.7",
    "jshint-stylish": "^0.1.5",
    "load-grunt-tasks": "^0.4.0",
    "proxyquire": "^0.6.0",
    "time-grunt": "^0.3.1",
    "grunt-subgrunt": "^0.3.0"
  }
}<|MERGE_RESOLUTION|>--- conflicted
+++ resolved
@@ -1,80 +1,4 @@
 {
-<<<<<<< HEAD
-    "name": "baboon",
-    "description": "Baboon Web Toolkit, modular fullstack web application framework for single-page realtime apps.",
-    "version": "0.3.10",
-    "homepage": "https://github.com/litixsoft/baboon",
-    "author": {
-        "name": "Litixsoft GmbH",
-        "email": "info@litixsoft.de"
-    },
-    "maintainers": [
-        {
-            "name": "Timo Liebetrau",
-            "email": "t.liebetrau@litixsoft.de"
-        },
-        {
-            "name": "Andreas Krummsdorf",
-            "email": "a.krummsdorf@litixsoft.de"
-        },
-        {
-            "name": "Sven Bernstein",
-            "email": "s.bernstein@litixsoft.de"
-        }
-    ],
-    "repository": {
-        "type": "git",
-        "url": "https://github.com/litixsoft/baboon.git"
-    },
-    "bugs": {
-        "url": "https://github.com/litixsoft/baboon/issues"
-    },
-    "keywords": [
-        "single-page",
-        "realtime app",
-        "web application framework",
-        "web toolkit",
-        "fullstack web application framework"
-    ],
-    "license": "The MIT License (MIT)",
-    "licenses": [
-        {
-            "type": "MIT",
-            "url": "https://github.com/litixsoft/baboon/blob/master/LICENSE"
-        }
-    ],
-    "main": "lib/baboon.js",
-    "scripts": {
-        "test": "grunt test && cd example && grunt test"
-    },
-    "devDependencies": {
-        "grunt": "0.4.3",
-        "grunt-bg-shell": "~2.3.1",
-        "grunt-contrib-clean": "~0.5.0",
-        "grunt-contrib-jshint": "~0.8.0",
-        "grunt-jasmine-node": "~0.1.0",
-        "grunt-open": "~0.2.3",
-        "istanbul": "~0.2.6",
-        "load-grunt-tasks": "0.4.0",
-        "rewire": "2.0.0"
-    },
-    "dependencies": {
-        "async": "~0.2.10",
-        "cli-color": "~0.2.3",
-        "connect-redis": "~1.4.7",
-        "ejs": "~0.8.5",
-        "express": "~3.5.0",
-        "glob": "~3.2.9",
-        "log4js": "~0.6.12",
-        "log4js-node-mongodb": "~0.1.1",
-        "lx-helpers": "~0.5.0",
-        "lx-mongodb": "~0.5.2",
-        "lx-valid": "~0.2.12",
-        "pwd": "0.0.3",
-        "redis": "~0.10.1",
-        "socket.io": "git+https://github.com/litixsoft/socket.io.git#0.9",
-        "nodemailer": "~0.6.1"
-=======
   "name": "baboon",
   "description": "Baboon Web Toolkit, modular fullstack web application framework for single-page realtime apps.",
   "version": "0.5.0",
@@ -109,7 +33,6 @@
     {
       "type": "MIT",
       "url": "https://github.com/litixsoft/baboon/blob/master/LICENSE"
->>>>>>> 4ddf61f9
     }
   ],
   "main": "lib/baboon.js",
