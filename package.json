{
<<<<<<< HEAD
    "name": "baboon",
    "description": "Baboon Web Toolkit, modular fullstack web application framework for single-page realtime apps.",
    "version": "0.4.27",
    "homepage": "https://github.com/litixsoft/baboon",
    "author": "Litixsoft GmbH <info@litixsoft.de> (http://www.litixsoft.de)",
    "maintainers": [
        "Timo Liebetrau <t.liebetrau@litixsoft.de>",
        "Marco Kannenberg <m.kannenberg@litixsoft.de>",
        "Sven Bernstein <s.bernstein@litixsoft.de>",
        "Dominic Sachs <d.sachs@litixsoft.de>",
        "Thomas Scheibe <th.scheibe@litixsoft.de>",
        "Mike Alig <m.alig@litixsoft.de>",
        "Joerg Raschke <j.Raschke@litixsoft.de>",
        "Andreas Krummsdorf <a.krummsdorf@litixsoft.de>"
    ],
    "repository": {
        "type": "git",
        "url": "https://github.com/litixsoft/baboon.git"
    },
    "bugs": {
        "url": "https://github.com/litixsoft/baboon/issues"
    },
    "keywords": [
        "single-page",
        "realtime app",
        "web application framework",
        "web toolkit",
        "fullstack web application framework"
    ],
    "license": "MIT",
    "licenses": [
        {
            "type": "MIT",
            "url": "https://github.com/litixsoft/baboon/blob/master/LICENSE"
        }
    ],
    "main": "lib/baboon.js",
    "scripts": {
        "test": "grunt test --stack && cd example && grunt test:travis --stack"
    },
    "engines": {
        "node": ">=0.10"
    },
    "dependencies": {
        "async": "1.4.2",
        "body-parser": "1.14.1",
        "chalk": "1.1.1",
        "compression": "1.5.2",
        "cookie-parser": "1.4.0",
        "ejs": "2.5.5",
        "express": "4.13.3",
        "express-session": "1.11.3",
        "glob": "5.0.15",
        "grunt": "0.4.5",
        "log4js": "0.6.27",
        "log4js-node-mongodb": "0.1.5",
        "lx-helpers": "0.5.1",
        "lx-mongodb": "0.7.0",
        "lx-valid": "0.5.6",
        "mongodb": "1.4.38",
        "nodemailer": "^1.4.0",
        "nodemailer-html-to-text": "1.0.1",
        "nodemailer-pickup-transport": "0.1.1",
        "nodemailer-smtp-pool": "1.1.1",
        "nodemailer-smtp-transport": "1.0.3",
        "pwd": "0.0.4",
        "redis": "0.12.1",
        "sessionstore": "1.2.7",
        "stdio": "0.2.7",
        "tingodb": "0.3.1"
    },
    "devDependencies": {
        "connect-livereload": "^0.5.3",
        "grunt-bg-shell": "^2.3.1",
        "grunt-bump": "^0.6.0",
        "grunt-contrib-clean": "^0.6.0",
        "grunt-contrib-copy": "^0.8.1",
        "grunt-contrib-jshint": "^0.11.3",
        "grunt-conventional-changelog": "^4.1.0",
        "grunt-dox": "git+https://github.com/zwirn1981/grunt-dox.git#master",
        "grunt-jasmine-node": "^0.2.1",
        "grunt-open": "^0.2.3",
        "grunt-subgrunt": "^0.4.5",
        "istanbul": "^0.3.21",
        "jshint-stylish": "^2.0.1",
        "load-grunt-tasks": "^3.3.0",
        "proxyquire": "^1.7.2",
        "time-grunt": "^1.2.1"
=======
  "name": "baboon",
  "description": "Baboon Web Toolkit, modular fullstack web application framework for single-page realtime apps.",
  "version": "0.4.26",
  "homepage": "https://github.com/litixsoft/baboon",
  "author": "Litixsoft GmbH <info@litixsoft.de> (http://www.litixsoft.de)",
  "maintainers": [
    "Thomas Scheibe <th.scheibe@litixsoft.de>"
  ],
  "repository": {
    "type": "git",
    "url": "https://github.com/LitixThomas/baboon"
  },
  "bugs": {
    "url": " https://github.com/LitixThomas/baboon/issues"
  },
  "keywords": [
    "single-page",
    "realtime app",
    "web application framework",
    "web toolkit",
    "fullstack web application framework"
  ],
  "license": "MIT",
  "licenses": [
    {
      "type": "MIT",
      "url": "https://github.com/LitixThomas/baboon/blob/master/LICENSE"
>>>>>>> 92b5d31f
    }
  ],
  "main": "lib/baboon.js",
  "scripts": {
    "test": "grunt test --stack && cd example && grunt test:travis --stack"
  },
  "engines": {
    "node": ">=6.0.0"
  },
  "dependencies": {
    "async": "1.5.2",
    "body-parser": "1.18.2",
    "chalk": "1.1.3",
    "compression": "1.6.2",
    "cookie-parser": "1.4.3",
    "ejs": "2.5.7",
    "express": "4.16.2",
    "express-session": "1.15.6",
    "glob": "7.1.2",
    "log4js": "1.1.1",
    "log4js-node-mongodb": "2.2.1",
    "lx-helpers": "0.5.1",
    "lx-valid": "1.2.4",
    "mongodb": "^2.2.33",
    "nodemailer": "3.1.8",
    "nodemailer-html-to-text": "2.1.0",
    "nodemailer-pickup-transport": "0.1.1",
    "nodemailer-smtp-pool": "2.8.3",
    "nodemailer-smtp-transport": "2.7.4",
    "pwd": "1.1.0",
    "redis": "2.8.0",
    "sessionstore": "1.2.18",
    "stdio": "0.2.7",
    "tingodb": "~0.5.1"
  },
  "devDependencies": {
    "connect-livereload": "^0.5.3",
    "grunt": "1.0.1",
    "grunt-bg-shell": "^2.3.1",
    "grunt-contrib-jshint": "^0.11.3",
    "grunt-dox": "git+https://github.com/zwirn1981/grunt-dox.git#master",
    "grunt-jasmine-node": "^0.3.1",
    "grunt-subgrunt": "^0.4.5",
    "grunt-bump": "0.8.0",
    "grunt-contrib-clean": "1.0.0",
    "grunt-contrib-copy": "1.0.0",
    "grunt-conventional-changelog": "6.1.0",
    "grunt-open": "0.2.3",
    "istanbul": "0.4.5",
    "jshint-stylish": "2.2.1",
    "load-grunt-tasks": "3.5.2",
    "proxyquire": "1.7.10",
    "time-grunt": "1.4.0"
  }
}<|MERGE_RESOLUTION|>--- conflicted
+++ resolved
@@ -1,97 +1,7 @@
 {
-<<<<<<< HEAD
-    "name": "baboon",
-    "description": "Baboon Web Toolkit, modular fullstack web application framework for single-page realtime apps.",
-    "version": "0.4.27",
-    "homepage": "https://github.com/litixsoft/baboon",
-    "author": "Litixsoft GmbH <info@litixsoft.de> (http://www.litixsoft.de)",
-    "maintainers": [
-        "Timo Liebetrau <t.liebetrau@litixsoft.de>",
-        "Marco Kannenberg <m.kannenberg@litixsoft.de>",
-        "Sven Bernstein <s.bernstein@litixsoft.de>",
-        "Dominic Sachs <d.sachs@litixsoft.de>",
-        "Thomas Scheibe <th.scheibe@litixsoft.de>",
-        "Mike Alig <m.alig@litixsoft.de>",
-        "Joerg Raschke <j.Raschke@litixsoft.de>",
-        "Andreas Krummsdorf <a.krummsdorf@litixsoft.de>"
-    ],
-    "repository": {
-        "type": "git",
-        "url": "https://github.com/litixsoft/baboon.git"
-    },
-    "bugs": {
-        "url": "https://github.com/litixsoft/baboon/issues"
-    },
-    "keywords": [
-        "single-page",
-        "realtime app",
-        "web application framework",
-        "web toolkit",
-        "fullstack web application framework"
-    ],
-    "license": "MIT",
-    "licenses": [
-        {
-            "type": "MIT",
-            "url": "https://github.com/litixsoft/baboon/blob/master/LICENSE"
-        }
-    ],
-    "main": "lib/baboon.js",
-    "scripts": {
-        "test": "grunt test --stack && cd example && grunt test:travis --stack"
-    },
-    "engines": {
-        "node": ">=0.10"
-    },
-    "dependencies": {
-        "async": "1.4.2",
-        "body-parser": "1.14.1",
-        "chalk": "1.1.1",
-        "compression": "1.5.2",
-        "cookie-parser": "1.4.0",
-        "ejs": "2.5.5",
-        "express": "4.13.3",
-        "express-session": "1.11.3",
-        "glob": "5.0.15",
-        "grunt": "0.4.5",
-        "log4js": "0.6.27",
-        "log4js-node-mongodb": "0.1.5",
-        "lx-helpers": "0.5.1",
-        "lx-mongodb": "0.7.0",
-        "lx-valid": "0.5.6",
-        "mongodb": "1.4.38",
-        "nodemailer": "^1.4.0",
-        "nodemailer-html-to-text": "1.0.1",
-        "nodemailer-pickup-transport": "0.1.1",
-        "nodemailer-smtp-pool": "1.1.1",
-        "nodemailer-smtp-transport": "1.0.3",
-        "pwd": "0.0.4",
-        "redis": "0.12.1",
-        "sessionstore": "1.2.7",
-        "stdio": "0.2.7",
-        "tingodb": "0.3.1"
-    },
-    "devDependencies": {
-        "connect-livereload": "^0.5.3",
-        "grunt-bg-shell": "^2.3.1",
-        "grunt-bump": "^0.6.0",
-        "grunt-contrib-clean": "^0.6.0",
-        "grunt-contrib-copy": "^0.8.1",
-        "grunt-contrib-jshint": "^0.11.3",
-        "grunt-conventional-changelog": "^4.1.0",
-        "grunt-dox": "git+https://github.com/zwirn1981/grunt-dox.git#master",
-        "grunt-jasmine-node": "^0.2.1",
-        "grunt-open": "^0.2.3",
-        "grunt-subgrunt": "^0.4.5",
-        "istanbul": "^0.3.21",
-        "jshint-stylish": "^2.0.1",
-        "load-grunt-tasks": "^3.3.0",
-        "proxyquire": "^1.7.2",
-        "time-grunt": "^1.2.1"
-=======
   "name": "baboon",
   "description": "Baboon Web Toolkit, modular fullstack web application framework for single-page realtime apps.",
-  "version": "0.4.26",
+  "version": "0.6.0",
   "homepage": "https://github.com/litixsoft/baboon",
   "author": "Litixsoft GmbH <info@litixsoft.de> (http://www.litixsoft.de)",
   "maintainers": [
@@ -99,10 +9,10 @@
   ],
   "repository": {
     "type": "git",
-    "url": "https://github.com/LitixThomas/baboon"
+      "url": "https://github.com/litixsoft/baboon.git"
   },
   "bugs": {
-    "url": " https://github.com/LitixThomas/baboon/issues"
+    "url": "https://github.com/litixsoft/baboon/issues"
   },
   "keywords": [
     "single-page",
@@ -115,8 +25,7 @@
   "licenses": [
     {
       "type": "MIT",
-      "url": "https://github.com/LitixThomas/baboon/blob/master/LICENSE"
->>>>>>> 92b5d31f
+        "url": "https://github.com/litixsoft/baboon/blob/master/LICENSE"
     }
   ],
   "main": "lib/baboon.js",
