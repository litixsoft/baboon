--- conflicted
+++ resolved
@@ -142,36 +142,6 @@
     it('should fail to create log/db directories and use default home directory instead', function () {
         var proxyquire = require('proxyquire');
         var i = 0;
-<<<<<<< HEAD
-
-        var stubs = {};
-        stubs.fs = {
-            existsSync: function (path) {
-                i++;
-
-                if (i === 1) {
-                    throw new Error(path);
-                }
-
-                return true;
-            }
-        };
-
-        var sut = proxyquire(path.resolve(__dirname, '../', 'lib', 'config'), stubs);
-        var config = sut(path.join(rootPath), {config: 'production'});
-
-        expect(config).toBeDefined();
-
-        var p = path.join(process.env[(process.platform === 'win32') ? 'USERPROFILE' : 'HOME'], '.baboon', 'logs');
-        expect(config.path.logs).toEqual(p);
-    });
-
-    it('should fail to create log/db directories and use temporary directory instead', function () {
-        var proxyquire = require('proxyquire');
-
-        var stubs = {};
-        stubs.fs = {
-=======
 
         var func = fs.existsSync;
 
@@ -207,7 +177,6 @@
 
         var stubs = {};
         stubs.fs = {
->>>>>>> 4850372d
             openSync: function () {
                 throw new Error();
             }
